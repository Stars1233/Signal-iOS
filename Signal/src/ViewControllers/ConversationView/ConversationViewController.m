//
//  Copyright (c) 2020 Open Whisper Systems. All rights reserved.
//

#import "ConversationViewController.h"
#import "AppDelegate.h"
#import "BlockListUIUtils.h"
#import "BlockListViewController.h"
#import "ContactsViewHelper.h"
#import "ConversationCollectionView.h"
#import "ConversationInputTextView.h"
#import "ConversationInputToolbar.h"
#import "ConversationScrollButton.h"
#import "ConversationViewCell.h"
#import "ConversationViewItem.h"
#import "ConversationViewLayout.h"
#import "ConversationViewModel.h"
#import "DateUtil.h"
#import "DebugUITableViewController.h"
#import "FingerprintViewController.h"
#import "NewGroupViewController.h"
#import "OWSAudioPlayer.h"
#import "OWSContactOffersCell.h"
#import "OWSConversationSettingsViewController.h"
#import "OWSConversationSettingsViewDelegate.h"
#import "OWSDisappearingMessagesJob.h"
#import "OWSMath.h"
#import "OWSMessageCell.h"
#import "OWSMessageStickerView.h"
#import "OWSMessageViewOnceView.h"
#import "OWSSystemMessageCell.h"
#import "Signal-Swift.h"
#import "TSAttachmentPointer.h"
#import "TSCall.h"
#import "TSContactThread.h"
#import "TSErrorMessage.h"
#import "TSGroupThread.h"
#import "TSIncomingMessage.h"
#import "TSInfoMessage.h"
#import "TSInvalidIdentityKeyErrorMessage.h"
#import "UIFont+OWS.h"
#import "UIViewController+Permissions.h"
#import "ViewControllerUtils.h"
#import <AVFoundation/AVFoundation.h>
#import <AssetsLibrary/AssetsLibrary.h>
#import <ContactsUI/CNContactViewController.h>
#import <MobileCoreServices/UTCoreTypes.h>
#import <Photos/Photos.h>
#import <PromiseKit/AnyPromise.h>
#import <SignalCoreKit/NSDate+OWS.h>
#import <SignalCoreKit/NSString+OWS.h>
#import <SignalCoreKit/Threading.h>
#import <SignalMessaging/Environment.h>
#import <SignalMessaging/OWSContactsManager.h>
#import <SignalMessaging/OWSFormat.h>
#import <SignalMessaging/OWSNavigationController.h>
#import <SignalMessaging/SignalMessaging-Swift.h>
#import <SignalMessaging/ThreadUtil.h>
#import <SignalMessaging/UIUtil.h>
#import <SignalMessaging/UIViewController+OWS.h>
#import <SignalServiceKit/Contact.h>
#import <SignalServiceKit/ContactsUpdater.h>
#import <SignalServiceKit/MimeTypeUtil.h>
#import <SignalServiceKit/NSTimer+OWS.h>
#import <SignalServiceKit/OWSAddToContactsOfferMessage.h>
#import <SignalServiceKit/OWSAddToProfileWhitelistOfferMessage.h>
#import <SignalServiceKit/OWSAttachmentDownloads.h>
#import <SignalServiceKit/OWSBlockingManager.h>
#import <SignalServiceKit/OWSContactOffersInteraction.h>
#import <SignalServiceKit/OWSDisappearingMessagesConfiguration.h>
#import <SignalServiceKit/OWSIdentityManager.h>
#import <SignalServiceKit/OWSMessageManager.h>
#import <SignalServiceKit/OWSMessageSender.h>
#import <SignalServiceKit/OWSMessageUtils.h>
#import <SignalServiceKit/OWSReadReceiptManager.h>
#import <SignalServiceKit/OWSVerificationStateChangeMessage.h>
#import <SignalServiceKit/SignalServiceKit-Swift.h>
#import <SignalServiceKit/TSAccountManager.h>
#import <SignalServiceKit/TSGroupModel.h>
#import <SignalServiceKit/TSInvalidIdentityKeyReceivingErrorMessage.h>
#import <SignalServiceKit/TSNetworkManager.h>
#import <SignalServiceKit/TSQuotedMessage.h>

@import SafariServices;

NS_ASSUME_NONNULL_BEGIN

static const CGFloat kToastInset = 10;

typedef enum : NSUInteger {
    kMediaTypePicture,
    kMediaTypeVideo,
} kMediaTypes;

typedef enum : NSUInteger {
    kScrollContinuityBottom = 0,
    kScrollContinuityTop,
} ScrollContinuity;

#pragma mark -

@interface ConversationViewController () <AttachmentApprovalViewControllerDelegate,
    ContactShareApprovalViewControllerDelegate,
    AVAudioPlayerDelegate,
    CNContactViewControllerDelegate,
    ContactsPickerDelegate,
    ContactShareViewHelperDelegate,
    DisappearingTimerConfigurationViewDelegate,
    OWSConversationSettingsViewDelegate,
    ConversationHeaderViewDelegate,
    ConversationViewLayoutDelegate,
    ConversationViewCellDelegate,
    ConversationInputTextViewDelegate,
    ConversationSearchControllerDelegate,
    ContactsViewHelperDelegate,
    LongTextViewDelegate,
    MessageActionsDelegate,
    MessageDetailViewDelegate,
    OWSMessageBubbleViewDelegate,
    OWSMessageStickerViewDelegate,
    OWSMessageViewOnceViewDelegate,
    UICollectionViewDelegate,
    UICollectionViewDataSource,
    UIDocumentMenuDelegate,
    UIDocumentPickerDelegate,
    SendMediaNavDelegate,
    UINavigationControllerDelegate,
    UITextViewDelegate,
    ConversationCollectionViewDelegate,
    ConversationInputToolbarDelegate,
    ConversationViewModelDelegate,
    MessageRequestDelegate,
    LocationPickerDelegate,
    InputAccessoryViewPlaceholderDelegate,
    ForwardMessageDelegate>

@property (nonatomic) TSThread *thread;
@property (nonatomic) ThreadViewModel *threadViewModel;

@property (nonatomic, readonly) ConversationViewModel *conversationViewModel;

@property (nonatomic, readonly) OWSAudioActivity *recordVoiceNoteAudioActivity;

@property (nonatomic, readonly) UIView *bottomBar;
@property (nonatomic, nullable) NSLayoutConstraint *bottomBarBottomConstraint;
@property (nonatomic, readonly) InputAccessoryViewPlaceholder *inputAccessoryPlaceholder;
@property (nonatomic) BOOL isDismissingInteractively;

@property (nonatomic, readonly) ConversationInputToolbar *inputToolbar;
@property (nonatomic, readonly) ConversationCollectionView *collectionView;
@property (nonatomic, readonly) ConversationViewLayout *layout;
@property (nonatomic, readonly) ConversationStyle *conversationStyle;

@property (nonatomic, nullable) AVAudioRecorder *audioRecorder;
@property (nonatomic, nullable) OWSAudioPlayer *audioAttachmentPlayer;
@property (nonatomic, nullable) NSUUID *voiceMessageUUID;

@property (nonatomic, nullable) NSTimer *readTimer;
@property (nonatomic) BOOL isMarkingAsRead;
@property (nonatomic) NSCache *cellMediaCache;
@property (nonatomic) ConversationHeaderView *headerView;
@property (nonatomic, nullable) UIView *bannerView;
@property (nonatomic, nullable) OWSDisappearingMessagesConfiguration *disappearingMessagesConfiguration;

// Back Button Unread Count
@property (nonatomic, readonly) UIView *backButtonUnreadCountView;
@property (nonatomic, readonly) UILabel *backButtonUnreadCountLabel;
@property (nonatomic, readonly) NSUInteger backButtonUnreadCount;

@property (nonatomic) ConversationViewAction actionOnOpen;

@property (nonatomic) BOOL peek;

@property (nonatomic, readonly) ContactsViewHelper *contactsViewHelper;

@property (nonatomic) BOOL userHasScrolled;
@property (nonatomic, nullable) NSDate *lastMessageSentDate;

@property (nonatomic, nullable) UIBarButtonItem *customBackButton;

@property (nonatomic, readonly) BOOL showLoadOlderHeader;
@property (nonatomic, readonly) BOOL showLoadNewerHeader;
@property (nonatomic) uint64_t lastVisibleSortId;

@property (nonatomic) BOOL isUserScrolling;
@property (nonatomic, nullable) ConversationScrollState *scrollStateBeforeLoadingMore;

@property (nonatomic) ConversationScrollButton *scrollDownButton;

@property (nonatomic) BOOL isViewCompletelyAppeared;
@property (nonatomic) BOOL isViewVisible;
@property (nonatomic) BOOL shouldAnimateKeyboardChanges;
@property (nonatomic) BOOL viewHasEverAppeared;
@property (nonatomic, readonly) BOOL hasUnreadMessages;
@property (nonatomic, nullable) NSNumber *viewHorizonTimestamp;
@property (nonatomic) ContactShareViewHelper *contactShareViewHelper;
@property (nonatomic) NSTimer *reloadTimer;
@property (nonatomic, nullable) NSDate *lastReloadDate;

@property (nonatomic, nullable) NSNumber *lastKnownDistanceFromBottom;
@property (nonatomic) ScrollContinuity scrollContinuity;
@property (nonatomic, nullable) NSTimer *autoLoadMoreTimer;

@property (nonatomic, readonly) ConversationSearchController *searchController;
@property (nonatomic, nullable) NSString *lastSearchedText;
@property (nonatomic) BOOL isShowingSearchUI;

@property (nonatomic, nullable) MessageRequestView *messageRequestView;

@property (nonatomic) UITapGestureRecognizer *tapGestureRecognizer;

@property (nonatomic, nullable) MessageActionsViewController *messageActionsViewController;
@property (nonatomic) CGFloat messageActionsExtraContentInsetPadding;
@property (nonatomic) CGPoint messageActionsOriginalContentOffset;
@property (nonatomic) CGFloat messageActionsOriginalFocusY;

@property (nonatomic, nullable, weak) ReactionsDetailSheet *reactionsDetailSheet;

@end

#pragma mark -

@implementation ConversationViewController

- (instancetype)initWithThreadViewModel:(ThreadViewModel *)threadViewModel
                                 action:(ConversationViewAction)action
                         focusMessageId:(nullable NSString *)focusMessageId
{
    self = [super initWithNibName:nil bundle:nil];

    _contactsViewHelper = [[ContactsViewHelper alloc] initWithDelegate:self];
    _contactShareViewHelper = [[ContactShareViewHelper alloc] initWithContactsManager:self.contactsManager];
    _contactShareViewHelper.delegate = self;

    NSString *audioActivityDescription = [NSString stringWithFormat:@"%@ voice note", self.logTag];
    _recordVoiceNoteAudioActivity = [[OWSAudioActivity alloc] initWithAudioDescription:audioActivityDescription behavior:OWSAudioBehavior_PlayAndRecord];

    self.scrollContinuity = kScrollContinuityBottom;

    _inputAccessoryPlaceholder = [InputAccessoryViewPlaceholder new];
    self.inputAccessoryPlaceholder.delegate = self;

    _threadViewModel = threadViewModel;
    _thread = threadViewModel.threadRecord;

    self.actionOnOpen = action;
    _cellMediaCache = [NSCache new];
    // Cache the cell media for ~24 cells.
    self.cellMediaCache.countLimit = 24;
    _conversationStyle = [[ConversationStyle alloc] initWithThread:threadViewModel.threadRecord];

    _conversationViewModel = [[ConversationViewModel alloc] initWithThread:threadViewModel.threadRecord
                                                      focusMessageIdOnOpen:focusMessageId
                                                                  delegate:self];

    _searchController = [[ConversationSearchController alloc] initWithThread:threadViewModel.threadRecord];
    _searchController.delegate = self;

    // because the search bar view is hosted in the navigation bar, it's not in the CVC's responder
    // chain, and thus won't inherit our inputAccessoryView, so we manually set it here.
    OWSAssertDebug(self.inputAccessoryPlaceholder != nil);
    _searchController.uiSearchController.searchBar.inputAccessoryView = self.inputAccessoryPlaceholder;

    self.reloadTimer = [NSTimer weakScheduledTimerWithTimeInterval:1.f
                                                            target:self
                                                          selector:@selector(reloadTimerDidFire)
                                                          userInfo:nil
                                                           repeats:YES];

    [self updateV2GroupIfNecessary];

    return self;
}

#pragma mark - Dependencies

- (MessageSenderJobQueue *)messageSenderJobQueue
{
    return SSKEnvironment.shared.messageSenderJobQueue;
}

- (OWSSessionResetJobQueue *)sessionResetJobQueue
{
    return AppEnvironment.shared.sessionResetJobQueue;
}

- (OWSAudioSession *)audioSession
{
    return Environment.shared.audioSession;
}

- (OWSMessageSender *)messageSender
{
    return SSKEnvironment.shared.messageSender;
}

- (OWSContactsManager *)contactsManager
{
    return Environment.shared.contactsManager;
}

- (OWSProfileManager *)profileManager
{
    return SSKEnvironment.shared.profileManager;
}

- (ContactsUpdater *)contactsUpdater
{
    return SSKEnvironment.shared.contactsUpdater;
}

- (OWSBlockingManager *)blockingManager
{
    return [OWSBlockingManager sharedManager];
}

- (TSNetworkManager *)networkManager
{
    return SSKEnvironment.shared.networkManager;
}

- (OutboundCallInitiator *)outboundCallInitiator
{
    return AppEnvironment.shared.outboundCallInitiator;
}

- (id<OWSTypingIndicators>)typingIndicators
{
    return SSKEnvironment.shared.typingIndicators;
}

- (OWSAttachmentDownloads *)attachmentDownloads
{
    return SSKEnvironment.shared.attachmentDownloads;
}

- (TSAccountManager *)tsAccountManager
{
    OWSAssertDebug(SSKEnvironment.shared.tsAccountManager);

    return SSKEnvironment.shared.tsAccountManager;
}

- (SDSDatabaseStorage *)databaseStorage
{
    return SDSDatabaseStorage.shared;
}

- (OWSNotificationPresenter *)notificationPresenter
{
    return AppEnvironment.shared.notificationPresenter;
}

- (id<GroupV2Updates>)groupV2Updates
{
    return SSKEnvironment.shared.groupV2Updates;
}

- (id<SyncManagerProtocol>)syncManager
{
    return SSKEnvironment.shared.syncManager;
}

#pragma mark -

- (void)addNotificationListeners
{
    [[NSNotificationCenter defaultCenter] addObserver:self
                                             selector:@selector(blockListDidChange:)
                                                 name:kNSNotificationName_BlockListDidChange
                                               object:nil];
    [[NSNotificationCenter defaultCenter] addObserver:self
                                             selector:@selector(windowManagerCallDidChange:)
                                                 name:OWSWindowManagerCallDidChangeNotification
                                               object:nil];
    [[NSNotificationCenter defaultCenter] addObserver:self
                                             selector:@selector(identityStateDidChange:)
                                                 name:kNSNotificationName_IdentityStateDidChange
                                               object:nil];
    [[NSNotificationCenter defaultCenter] addObserver:self
                                             selector:@selector(didChangePreferredContentSize:)
                                                 name:UIContentSizeCategoryDidChangeNotification
                                               object:nil];
    [[NSNotificationCenter defaultCenter] addObserver:self
                                             selector:@selector(applicationWillEnterForeground:)
                                                 name:OWSApplicationWillEnterForegroundNotification
                                               object:nil];
    [[NSNotificationCenter defaultCenter] addObserver:self
                                             selector:@selector(applicationDidEnterBackground:)
                                                 name:OWSApplicationDidEnterBackgroundNotification
                                               object:nil];
    [[NSNotificationCenter defaultCenter] addObserver:self
                                             selector:@selector(applicationWillResignActive:)
                                                 name:OWSApplicationWillResignActiveNotification
                                               object:nil];
    [[NSNotificationCenter defaultCenter] addObserver:self
                                             selector:@selector(applicationDidBecomeActive:)
                                                 name:OWSApplicationDidBecomeActiveNotification
                                               object:nil];
    [[NSNotificationCenter defaultCenter] addObserver:self
                                             selector:@selector(cancelReadTimer)
                                                 name:OWSApplicationDidEnterBackgroundNotification
                                               object:nil];
    [[NSNotificationCenter defaultCenter] addObserver:self
                                             selector:@selector(otherUsersProfileDidChange:)
                                                 name:kNSNotificationNameOtherUsersProfileDidChange
                                               object:nil];
    [[NSNotificationCenter defaultCenter] addObserver:self
                                             selector:@selector(profileWhitelistDidChange:)
                                                 name:kNSNotificationNameProfileWhitelistDidChange
                                               object:nil];
    [[NSNotificationCenter defaultCenter] addObserver:self
                                             selector:@selector(themeDidChange:)
                                                 name:ThemeDidChangeNotification
                                               object:nil];
}

- (BOOL)isGroupConversation
{
    OWSAssertDebug(self.thread);

    return self.thread.isGroupThread;
}


- (void)otherUsersProfileDidChange:(NSNotification *)notification
{
    OWSAssertIsOnMainThread();

    SignalServiceAddress *address = notification.userInfo[kNSNotificationKey_ProfileAddress];
    OWSAssertDebug(address.isValid);
    if (address.isValid && [self.thread.recipientAddresses containsObject:address]) {
        if ([self.thread isKindOfClass:[TSContactThread class]]) {
            // update title with profile name
            [self updateNavigationTitle];
        }

        if (self.isGroupConversation) {
            // Reload all cells if this is a group conversation,
            // since we may need to update the sender names on the messages.
            [self resetContentAndLayoutWithSneakyTransaction];
        }
    }
}

- (void)profileWhitelistDidChange:(NSNotification *)notification
{
    OWSAssertIsOnMainThread();

    // If profile whitelist just changed, we may want to hide a profile whitelist offer.
    SignalServiceAddress *_Nullable address = notification.userInfo[kNSNotificationKey_ProfileAddress];
    NSData *_Nullable groupId = notification.userInfo[kNSNotificationKey_ProfileGroupId];
    if (address.isValid && [self.thread.recipientAddresses containsObject:address]) {
        [self ensureBannerState];
        [self showMessageRequestDialogIfRequired];
    } else if (groupId.length > 0 && self.thread.isGroupThread) {
        TSGroupThread *groupThread = (TSGroupThread *)self.thread;
        if ([groupThread.groupModel.groupId isEqualToData:groupId]) {
            [self ensureBannerState];
            [self showMessageRequestDialogIfRequired];
        }
    }
}

- (void)blockListDidChange:(id)notification
{
    OWSAssertIsOnMainThread();

    [self ensureBannerState];
}

- (void)identityStateDidChange:(NSNotification *)notification
{
    OWSAssertIsOnMainThread();

    [self updateNavigationBarSubtitleLabel];
    [self ensureBannerState];
}

- (void)themeDidChange:(NSNotification *)notification
{
    [self applyTheme];
}

- (void)peekSetup
{
    _peek = YES;
    self.actionOnOpen = ConversationViewActionNone;
}

- (void)popped
{
    _peek = NO;
    [self hideInputIfNeeded];
}

- (void)updateV2GroupIfNecessary
{
    if (!self.thread.isGroupV2Thread) {
        return;
    }
    TSGroupThread *groupThread = (TSGroupThread *)self.thread;
    // Try to update the v2 group to latest from the service.
    // This will help keep us in sync if we've missed any group updates, etc.
    [self.groupV2Updates tryToRefreshV2GroupUpToCurrentRevisionAfterMessageProcessingWithThrottling:groupThread];
}

- (void)dealloc
{
    [self.reloadTimer invalidate];
    [self.autoLoadMoreTimer invalidate];
}

- (void)reloadTimerDidFire
{
    OWSAssertIsOnMainThread();

    if (self.isUserScrolling || !self.isViewCompletelyAppeared || !self.isViewVisible
        || !CurrentAppContext().isAppForegroundAndActive || !self.viewHasEverAppeared
        || self.isPresentingMessageActions) {
        return;
    }

    NSDate *now = [NSDate new];
    if (self.lastReloadDate) {
        NSTimeInterval timeSinceLastReload = [now timeIntervalSinceDate:self.lastReloadDate];
        const NSTimeInterval kReloadFrequency = 60.f;
        if (timeSinceLastReload < kReloadFrequency) {
            return;
        }
    }

    OWSLogVerbose(@"reloading conversation view contents.");
    [self resetContentAndLayoutWithSneakyTransaction];
}

- (BOOL)userLeftGroup
{
    if (![_thread isKindOfClass:[TSGroupThread class]]) {
        return NO;
    }

    TSGroupThread *groupThread = (TSGroupThread *)self.thread;
    return !groupThread.isLocalUserInGroup;
}

- (void)hideInputIfNeeded
{
    if (_peek) {
        self.inputToolbar.hidden = YES;
        [self dismissKeyBoard];
        return;
    }

    if (self.userLeftGroup) {
        self.inputToolbar.hidden = YES; // user has requested they leave the group. further sends disallowed
        [self dismissKeyBoard];
    } else {
        self.inputToolbar.hidden = NO;
    }
}

- (void)viewDidLoad
{
    [super viewDidLoad];

    [self createContents];

    [self registerCellClasses];

    [self createConversationScrollButtons];
    [self createHeaderViews];

    [self updateLeftBarItem];

    [self addNotificationListeners];
    [self applyTheme];
    [self.conversationViewModel viewDidLoad];
}

- (void)createContents
{
    OWSAssertDebug(self.conversationStyle);

    _layout = [[ConversationViewLayout alloc] initWithConversationStyle:self.conversationStyle];
    self.conversationStyle.viewWidth = floor(self.view.width);

    self.layout.delegate = self;
    // We use the root view bounds as the initial frame for the collection
    // view so that its contents can be laid out immediately.
    //
    // TODO: To avoid relayout, it'd be better to take into account safeAreaInsets,
    //       but they're not yet set when this method is called.
    _collectionView =
        [[ConversationCollectionView alloc] initWithFrame:self.view.bounds collectionViewLayout:self.layout];
    self.collectionView.layoutDelegate = self;
    self.collectionView.delegate = self;
    self.collectionView.dataSource = self;
    self.collectionView.showsVerticalScrollIndicator = YES;
    self.collectionView.showsHorizontalScrollIndicator = NO;
    self.collectionView.keyboardDismissMode = UIScrollViewKeyboardDismissModeInteractive;
    if (@available(iOS 10, *)) {
        // To minimize time to initial apearance, we initially disable prefetching, but then
        // re-enable it once the view has appeared.
        self.collectionView.prefetchingEnabled = NO;
    }
    [self.view addSubview:self.collectionView];
    [self.collectionView autoPinEdgeToSuperviewEdge:ALEdgeTop];
    [self.collectionView autoPinEdgeToSuperviewEdge:ALEdgeBottom];
    [self.collectionView autoPinEdgeToSuperviewSafeArea:ALEdgeLeading];
    [self.collectionView autoPinEdgeToSuperviewSafeArea:ALEdgeTrailing];

    [self.collectionView applyScrollViewInsetsFix];
    SET_SUBVIEW_ACCESSIBILITY_IDENTIFIER(self, _collectionView);

    self.tapGestureRecognizer = [[UITapGestureRecognizer alloc] initWithTarget:self action:@selector(dismissKeyBoard)];
    [self.collectionView addGestureRecognizer:self.tapGestureRecognizer];

    _bottomBar = [UIView containerView];
    [self.view addSubview:self.bottomBar];
    self.bottomBarBottomConstraint = [self.bottomBar autoPinEdgeToSuperviewEdge:ALEdgeBottom];
    [self.bottomBar autoPinWidthToSuperview];

    [self.databaseStorage uiReadWithBlock:^(SDSAnyReadTransaction *transaction) {
        [self updateShowLoadMoreHeadersWithTransaction:transaction];
    }];
}

- (BOOL)canBecomeFirstResponder
{
    return YES;
}

- (BOOL)becomeFirstResponder
{
    BOOL result = [super becomeFirstResponder];

    // If we become the first responder, it means that the
    // input toolbar is not the first responder. As such,
    // we should clear out the desired keyboard since an
    // interactive dismissal may have just occured and we
    // need to update the UI to reflect that fact. We don't
    // actually ever want to be the first responder, so resign
    // immediately. We just want to know when the responder
    // state of our children changed and that information is
    // conveniently bubbled up the responder chain.
    if (result) {
        [self resignFirstResponder];
        [self.inputToolbar clearDesiredKeyboard];
    }

    return result;
}

- (nullable UIView *)inputAccessoryView
{
    return self.inputAccessoryPlaceholder;
}

- (nullable NSString *)textInputContextIdentifier
{
    return self.thread.uniqueId;
}

- (void)registerCellClasses
{
    [self.collectionView registerClass:[OWSSystemMessageCell class]
            forCellWithReuseIdentifier:[OWSSystemMessageCell cellReuseIdentifier]];
    [self.collectionView registerClass:[OWSTypingIndicatorCell class]
            forCellWithReuseIdentifier:[OWSTypingIndicatorCell cellReuseIdentifier]];
    [self.collectionView registerClass:[OWSContactOffersCell class]
            forCellWithReuseIdentifier:[OWSContactOffersCell cellReuseIdentifier]];
    [self.collectionView registerClass:[OWSMessageCell class]
            forCellWithReuseIdentifier:[OWSMessageCell cellReuseIdentifier]];
    [self.collectionView registerClass:[OWSThreadDetailsCell class]
            forCellWithReuseIdentifier:[OWSThreadDetailsCell cellReuseIdentifier]];
    [self.collectionView registerClass:[OWSUnreadIndicatorCell class]
            forCellWithReuseIdentifier:[OWSUnreadIndicatorCell cellReuseIdentifier]];
    [self.collectionView registerClass:LoadMoreMessagesView.class
            forSupplementaryViewOfKind:UICollectionElementKindSectionHeader
                   withReuseIdentifier:LoadMoreMessagesView.reuseIdentifier];
    [self.collectionView registerClass:LoadMoreMessagesView.class
            forSupplementaryViewOfKind:UICollectionElementKindSectionFooter
                   withReuseIdentifier:LoadMoreMessagesView.reuseIdentifier];
}

- (void)applicationWillEnterForeground:(NSNotification *)notification
{
    [self startReadTimer];
    [self updateCellsVisible];
}

- (void)applicationDidEnterBackground:(NSNotification *)notification
{
    [self updateCellsVisible];
    [self.cellMediaCache removeAllObjects];
}

- (void)applicationWillResignActive:(NSNotification *)notification
{
    [self cancelVoiceMemo];
    self.isUserScrolling = NO;
    [self saveDraft];
    [self markVisibleMessagesAsRead];
    [self.cellMediaCache removeAllObjects];
    [self cancelReadTimer];
    [self dismissPresentedViewControllerIfNecessary];
}

- (void)applicationDidBecomeActive:(NSNotification *)notification
{
    [self startReadTimer];
}

- (void)dismissPresentedViewControllerIfNecessary
{
    UIViewController *_Nullable presentedViewController = self.presentedViewController;
    if (!presentedViewController) {
        OWSLogDebug(@"presentedViewController was nil");
        return;
    }

    if ([presentedViewController isKindOfClass:[ActionSheetController class]] ||
        [presentedViewController isKindOfClass:[UIAlertController class]]) {
        OWSLogDebug(@"dismissing presentedViewController: %@", presentedViewController);
        [self dismissViewControllerAnimated:NO completion:nil];
        return;
    }
}

- (void)viewWillAppear:(BOOL)animated
{
    OWSLogDebug(@"viewWillAppear");

    [self ensureBannerState];

    [super viewWillAppear:animated];

    // We need to recheck on every appearance, since the user may have left the group in the settings VC,
    // or on another device.
    [self hideInputIfNeeded];

    self.isViewVisible = YES;

    // We should have already requested contact access at this point, so this should be a no-op
    // unless it ever becomes possible to load this VC without going via the ConversationListViewController.
    [self.contactsManager requestSystemContactsOnce];

    [self.databaseStorage uiReadWithBlock:^(SDSAnyReadTransaction *transaction) {
        [self updateDisappearingMessagesConfigurationWithTransaction:transaction];
    }];

    [self updateBarButtonItems];
    [self updateNavigationTitle];

    [self resetContentAndLayoutWithSneakyTransaction];

    // We want to set the initial scroll state the first time we enter the view.
    if (!self.viewHasEverAppeared) {
        [self loadDraftInCompose];
        [self scrollToDefaultPosition:NO];
    }

    [self updateLastVisibleSortIdWithSneakyAsyncTransaction];

    if (!self.viewHasEverAppeared) {
        [BenchManager
            completeEventWithEventId:[NSString stringWithFormat:@"presenting-conversation-%@", self.thread.uniqueId]];
    }
    [self updateInputToolbarLayout];

    // There are cases where we don't have a navigation controller, such as if we got here through 3d touch.
    // Make sure we only register the gesture interaction if it actually exists. This helps the swipe back
    // gesture work reliably without conflict with scrolling.
    if (self.navigationController) {
        [self.collectionView.panGestureRecognizer
            requireGestureRecognizerToFail:self.navigationController.interactivePopGestureRecognizer];
    }

    [self showMessageRequestDialogIfRequired];
}

- (NSArray<id<ConversationViewItem>> *)viewItems
{
    return self.conversationViewModel.viewState.viewItems;
}

- (NSIndexPath *_Nullable)indexPathOfUnreadMessagesIndicator
{
    NSNumber *_Nullable unreadIndicatorIndex = self.conversationViewModel.viewState.unreadIndicatorIndex;
    if (unreadIndicatorIndex == nil) {
        return nil;
    }
    return [NSIndexPath indexPathForRow:unreadIndicatorIndex.integerValue inSection:0];
}

- (NSIndexPath *_Nullable)indexPathOfFocusMessage
{
    NSNumber *_Nullable index = self.conversationViewModel.viewState.focusItemIndex;
    if (index == nil) {
        return nil;
    }
    return [NSIndexPath indexPathForRow:index.integerValue inSection:0];
}

- (void)scrollToDefaultPosition:(BOOL)isAnimated
{
    if (self.isUserScrolling) {
        return;
    }

    NSIndexPath *_Nullable indexPath = [self indexPathOfFocusMessage];

    if (!indexPath) {
        indexPath = [self indexPathOfUnreadMessagesIndicator];
    }

    if (indexPath) {
        if (indexPath.section == 0 && indexPath.row == 0) {
            [self.collectionView setContentOffset:CGPointZero animated:isAnimated];
        } else {
            [self.collectionView scrollToItemAtIndexPath:indexPath
                                        atScrollPosition:UICollectionViewScrollPositionTop
                                                animated:isAnimated];
        }
    } else {
        [self scrollToBottomAnimated:isAnimated];
    }
}

- (void)scrollToUnreadIndicatorAnimated
{
    if (self.isUserScrolling) {
        return;
    }

    NSIndexPath *_Nullable indexPath = [self indexPathOfUnreadMessagesIndicator];
    if (indexPath) {
        if (indexPath.section == 0 && indexPath.row == 0) {
            [self.collectionView setContentOffset:CGPointZero animated:YES];
        } else {
            [self.collectionView scrollToItemAtIndexPath:indexPath
                                        atScrollPosition:UICollectionViewScrollPositionTop
                                                animated:YES];
        }
    }
}

- (void)resetContentAndLayoutWithSneakyTransaction
{
    [self.databaseStorage uiReadWithBlock:^(SDSAnyReadTransaction *transaction) {
        [self resetContentAndLayoutWithTransaction:transaction];
    }];
}

- (void)resetContentAndLayoutWithTransaction:(SDSAnyReadTransaction *)transaction
{
    self.scrollContinuity = kScrollContinuityBottom;
    // Avoid layout corrupt issues and out-of-date message subtitles.
    self.lastReloadDate = [NSDate new];
    [self.conversationViewModel viewDidResetContentAndLayoutWithTransaction:transaction];
    [self reloadData];

    if (self.viewHasEverAppeared) {
        // Try to update the lastKnownDistanceFromBottom; the content size may have changed.
        [self updateLastKnownDistanceFromBottom];
    }
}

- (void)setUserHasScrolled:(BOOL)userHasScrolled
{
    _userHasScrolled = userHasScrolled;

    [self ensureBannerState];
}

// Returns a collection of the group members who are "no longer verified".
- (NSArray<SignalServiceAddress *> *)noLongerVerifiedAddresses
{
    NSMutableArray<SignalServiceAddress *> *result = [NSMutableArray new];
    for (SignalServiceAddress *address in self.thread.recipientAddresses) {
        if ([[OWSIdentityManager sharedManager] verificationStateForAddress:address]
            == OWSVerificationStateNoLongerVerified) {
            [result addObject:address];
        }
    }
    return [result copy];
}

- (void)ensureBannerState
{
    // This method should be called rarely, so it's simplest to discard and
    // rebuild the indicator view every time.
    [self.bannerView removeFromSuperview];
    self.bannerView = nil;

    if (self.userHasScrolled) {
        return;
    }

    NSArray<SignalServiceAddress *> *noLongerVerifiedAddresses = [self noLongerVerifiedAddresses];

    if (noLongerVerifiedAddresses.count > 0) {
        NSString *message;
        if (noLongerVerifiedAddresses.count > 1) {
            message = NSLocalizedString(@"MESSAGES_VIEW_N_MEMBERS_NO_LONGER_VERIFIED",
                @"Indicates that more than one member of this group conversation is no longer verified.");
        } else {
            SignalServiceAddress *address = [noLongerVerifiedAddresses firstObject];
            NSString *displayName = [self.contactsManager displayNameForAddress:address];
            NSString *format
                = (self.isGroupConversation ? NSLocalizedString(@"MESSAGES_VIEW_1_MEMBER_NO_LONGER_VERIFIED_FORMAT",
                                                  @"Indicates that one member of this group conversation is no longer "
                                                  @"verified. Embeds {{user's name or phone number}}.")
                                            : NSLocalizedString(@"MESSAGES_VIEW_CONTACT_NO_LONGER_VERIFIED_FORMAT",
                                                  @"Indicates that this 1:1 conversation is no longer verified. Embeds "
                                                  @"{{user's name or phone number}}."));
            message = [NSString stringWithFormat:format, displayName];
        }

        [self createBannerWithTitle:message
                        bannerColor:UIColor.ows_accentRedColor
                        tapSelector:@selector(noLongerVerifiedBannerViewWasTapped:)];
        return;
    }

    NSString *blockStateMessage = nil;
    if ([self isBlockedConversation] && !RemoteConfig.messageRequests) {
        if (self.isGroupConversation) {
            blockStateMessage = NSLocalizedString(
                @"MESSAGES_VIEW_GROUP_BLOCKED", @"Indicates that this group conversation has been blocked.");
        } else {
            blockStateMessage = NSLocalizedString(
                @"MESSAGES_VIEW_CONTACT_BLOCKED", @"Indicates that this 1:1 conversation has been blocked.");
        }
    } else if (self.isGroupConversation) {
        int blockedGroupMemberCount = [self blockedGroupMemberCount];
        if (blockedGroupMemberCount == 1) {
            blockStateMessage = NSLocalizedString(@"MESSAGES_VIEW_GROUP_1_MEMBER_BLOCKED",
                @"Indicates that a single member of this group has been blocked.");
        } else if (blockedGroupMemberCount > 1) {
            blockStateMessage =
                [NSString stringWithFormat:NSLocalizedString(@"MESSAGES_VIEW_GROUP_N_MEMBERS_BLOCKED_FORMAT",
                                               @"Indicates that some members of this group has been blocked. Embeds "
                                               @"{{the number of blocked users in this group}}."),
                          [OWSFormat formatInt:blockedGroupMemberCount]];
        }
    }

    if (blockStateMessage) {
        [self createBannerWithTitle:blockStateMessage
                        bannerColor:UIColor.ows_accentRedColor
                        tapSelector:@selector(blockBannerViewWasTapped:)];
        return;
    }
}

- (void)createBannerWithTitle:(NSString *)title bannerColor:(UIColor *)bannerColor tapSelector:(SEL)tapSelector
{
    OWSAssertDebug(title.length > 0);
    OWSAssertDebug(bannerColor);

    UIView *bannerView = [UIView containerView];
    bannerView.backgroundColor = bannerColor;
    bannerView.layer.cornerRadius = 2.5f;

    // Use a shadow to "pop" the indicator above the other views.
    bannerView.layer.shadowColor = [UIColor blackColor].CGColor;
    bannerView.layer.shadowOffset = CGSizeMake(2, 3);
    bannerView.layer.shadowRadius = 2.f;
    bannerView.layer.shadowOpacity = 0.35f;

    UILabel *label = [UILabel new];
    label.font = [UIFont ows_semiboldFontWithSize:14.f];
    label.text = title;
    label.textColor = [UIColor whiteColor];
    label.numberOfLines = 0;
    label.lineBreakMode = NSLineBreakByWordWrapping;
    label.textAlignment = NSTextAlignmentCenter;

    UIImage *closeIcon = [UIImage imageNamed:@"banner_close"];
    UIImageView *closeButton = [[UIImageView alloc] initWithImage:closeIcon];
    [bannerView addSubview:closeButton];
    const CGFloat kBannerCloseButtonPadding = 8.f;
    [closeButton autoPinEdgeToSuperviewEdge:ALEdgeTop withInset:kBannerCloseButtonPadding];
    [closeButton autoPinTrailingToSuperviewMarginWithInset:kBannerCloseButtonPadding];
    [closeButton autoSetDimension:ALDimensionWidth toSize:closeIcon.size.width];
    [closeButton autoSetDimension:ALDimensionHeight toSize:closeIcon.size.height];

    [bannerView addSubview:label];
    [label autoPinEdgeToSuperviewEdge:ALEdgeTop withInset:5];
    [label autoPinEdgeToSuperviewEdge:ALEdgeBottom withInset:5];
    const CGFloat kBannerHPadding = 15.f;
    [label autoPinLeadingToSuperviewMarginWithInset:kBannerHPadding];
    const CGFloat kBannerHSpacing = 10.f;
    [closeButton autoPinLeadingToTrailingEdgeOfView:label offset:kBannerHSpacing];

    [bannerView addGestureRecognizer:[[UITapGestureRecognizer alloc] initWithTarget:self action:tapSelector]];
    bannerView.accessibilityIdentifier = ACCESSIBILITY_IDENTIFIER_WITH_NAME(self, @"banner_close");

    [self.view addSubview:bannerView];
    [bannerView autoPinToTopLayoutGuideOfViewController:self withInset:10];
    [bannerView autoHCenterInSuperview];

    CGFloat labelDesiredWidth = [label sizeThatFits:CGSizeZero].width;
    CGFloat bannerDesiredWidth
        = (labelDesiredWidth + kBannerHPadding + kBannerHSpacing + closeIcon.size.width + kBannerCloseButtonPadding);
    const CGFloat kMinBannerHMargin = 20.f;
    if (bannerDesiredWidth + kMinBannerHMargin * 2.f >= self.view.width) {
        [bannerView autoPinEdgeToSuperviewSafeArea:ALEdgeLeading withInset:kMinBannerHMargin];
        [bannerView autoPinEdgeToSuperviewSafeArea:ALEdgeTrailing withInset:kMinBannerHMargin];
    }

    [self.view layoutSubviews];

    self.bannerView = bannerView;
}

- (void)blockBannerViewWasTapped:(UIGestureRecognizer *)sender
{
    if (sender.state != UIGestureRecognizerStateRecognized) {
        return;
    }

    if ([self isBlockedConversation]) {
        // If this a blocked conversation, offer to unblock.
        [self showUnblockConversationUI:nil];
    } else if (self.isGroupConversation) {
        // If this a group conversation with at least one blocked member,
        // Show the block list view.
        int blockedGroupMemberCount = [self blockedGroupMemberCount];
        if (blockedGroupMemberCount > 0) {
            BlockListViewController *vc = [[BlockListViewController alloc] init];
            [self.navigationController pushViewController:vc animated:YES];
        }
    }
}

- (void)noLongerVerifiedBannerViewWasTapped:(UIGestureRecognizer *)sender
{
    if (sender.state == UIGestureRecognizerStateRecognized) {
        NSArray<SignalServiceAddress *> *noLongerVerifiedAddresses = [self noLongerVerifiedAddresses];
        if (noLongerVerifiedAddresses.count < 1) {
            return;
        }
        BOOL hasMultiple = noLongerVerifiedAddresses.count > 1;

        ActionSheetController *actionSheet = [[ActionSheetController alloc] initWithTitle:nil message:nil];

        __weak ConversationViewController *weakSelf = self;
        ActionSheetAction *verifyAction = [[ActionSheetAction alloc]
            initWithTitle:(hasMultiple ? NSLocalizedString(@"VERIFY_PRIVACY_MULTIPLE",
                               @"Label for button or row which allows users to verify the safety "
                               @"numbers of multiple users.")
                                       : NSLocalizedString(@"VERIFY_PRIVACY",
                                           @"Label for button or row which allows users to verify the safety "
                                           @"number of another user."))
                    style:ActionSheetActionStyleDefault
                  handler:^(ActionSheetAction *action) {
                      [weakSelf showNoLongerVerifiedUI];
                  }];
        [actionSheet addAction:verifyAction];

        ActionSheetAction *dismissAction =
            [[ActionSheetAction alloc] initWithTitle:CommonStrings.dismissButton
                             accessibilityIdentifier:ACCESSIBILITY_IDENTIFIER_WITH_NAME(self, @"dismiss")
                                               style:ActionSheetActionStyleCancel
                                             handler:^(ActionSheetAction *action) {
                                                 [weakSelf resetVerificationStateToDefault];
                                             }];
        [actionSheet addAction:dismissAction];

        [self dismissKeyBoard];
        [self presentActionSheet:actionSheet];
    }
}

- (void)resetVerificationStateToDefault
{
    OWSAssertIsOnMainThread();

    NSArray<SignalServiceAddress *> *noLongerVerifiedAddresses = [self noLongerVerifiedAddresses];
    for (SignalServiceAddress *address in noLongerVerifiedAddresses) {
        OWSAssertDebug(address.isValid);

        OWSRecipientIdentity *_Nullable recipientIdentity =
            [[OWSIdentityManager sharedManager] recipientIdentityForAddress:address];
        OWSAssertDebug(recipientIdentity);

        NSData *identityKey = recipientIdentity.identityKey;
        OWSAssertDebug(identityKey.length > 0);
        if (identityKey.length < 1) {
            continue;
        }

        [OWSIdentityManager.sharedManager setVerificationState:OWSVerificationStateDefault
                                                   identityKey:identityKey
                                                       address:address
                                         isUserInitiatedChange:YES];
    }
}

- (void)showUnblockConversationUI:(nullable BlockActionCompletionBlock)completionBlock
{
    self.userHasScrolled = NO;

    // To avoid "noisy" animations (hiding the keyboard before showing
    // the action sheet, re-showing it after), hide the keyboard before
    // showing the "unblock" action sheet.
    //
    // Unblocking is a rare interaction, so it's okay to leave the keyboard
    // hidden.
    [self dismissKeyBoard];

    [BlockListUIUtils showUnblockThreadActionSheet:self.thread
                                fromViewController:self
                                   blockingManager:self.blockingManager
                                   contactsManager:self.contactsManager
                                   completionBlock:completionBlock];
}

- (BOOL)isBlockedConversation
{
    return [self.blockingManager isThreadBlocked:self.thread];
}

- (int)blockedGroupMemberCount
{
    OWSAssertDebug(self.isGroupConversation);
    OWSAssertDebug([self.thread isKindOfClass:[TSGroupThread class]]);

    TSGroupThread *groupThread = (TSGroupThread *)self.thread;
    int blockedMemberCount = 0;
    for (SignalServiceAddress *address in groupThread.groupModel.groupMembers) {
        if ([self.blockingManager isAddressBlocked:address]) {
            blockedMemberCount++;
        }
    }
    return blockedMemberCount;
}

- (void)startReadTimer
{
    [self.readTimer invalidate];
    self.readTimer = [NSTimer weakScheduledTimerWithTimeInterval:0.1f
                                                          target:self
                                                        selector:@selector(readTimerDidFire)
                                                        userInfo:nil
                                                         repeats:YES];
}

- (void)readTimerDidFire
{
    [self markVisibleMessagesAsRead];
}

- (void)cancelReadTimer
{
    [self.readTimer invalidate];
    self.readTimer = nil;
}

- (void)viewDidAppear:(BOOL)animated
{
    [super viewDidAppear:animated];

    // We don't present incoming message notifications for the presented
    // conversation. But there's a narrow window *while* the conversationVC
    // is being presented where a message notification for the not-quite-yet
    // presented conversation can be shown. If that happens, dismiss it as soon
    // as we enter the conversation.
    [self.notificationPresenter cancelNotificationsWithThreadId:self.thread.uniqueId];

    // recover status bar when returning from PhotoPicker, which is dark (uses light status bar)
    [self setNeedsStatusBarAppearanceUpdate];

    [ProfileFetcherJob fetchAndUpdateProfilesWithThread:self.thread];
    [self markVisibleMessagesAsRead];
    [self startReadTimer];
    [self updateNavigationBarSubtitleLabel];
    [self updateBackButtonUnreadCount];
    [self autoLoadMoreIfNecessary];

    if (!self.viewHasEverAppeared) {
        // To minimize time to initial apearance, we initially disable prefetching, but then
        // re-enable it once the view has appeared.
        if (@available(iOS 10, *)) {
            self.collectionView.prefetchingEnabled = YES;
        }
    }

    self.conversationViewModel.focusMessageIdOnOpen = nil;

    self.isViewCompletelyAppeared = YES;
    self.viewHasEverAppeared = YES;
    self.shouldAnimateKeyboardChanges = YES;

    switch (self.actionOnOpen) {
        case ConversationViewActionNone:
            break;
        case ConversationViewActionCompose:
            // Don't pop the keyboard if we have a pending message request, since
            // the user can't currently send a message until acting on this
            if (!self.messageRequestView) {
                [self popKeyBoard];
            }

            // When we programmatically pop the keyboard here,
            // the scroll position gets into a weird state and
            // content is hidden behind the keyboard so we restore
            // it to the default position.
            [self scrollToDefaultPosition:YES];
            break;
        case ConversationViewActionAudioCall:
            [self startAudioCall];
            break;
        case ConversationViewActionVideoCall:
            [self startVideoCall];
            break;
    }

    // Clear the "on open" state after the view has been presented.
    self.actionOnOpen = ConversationViewActionNone;

    [self updateInputToolbarLayout];
    [self ensureScrollDownButton];
    [self.inputToolbar viewDidAppear];
}

// `viewWillDisappear` is called whenever the view *starts* to disappear,
// but, as is the case with the "pan left for message details view" gesture,
// this can be canceled. As such, we shouldn't tear down anything expensive
// until `viewDidDisappear`.
- (void)viewWillDisappear:(BOOL)animated
{
    OWSLogDebug(@"");

    [super viewWillDisappear:animated];

    self.isViewCompletelyAppeared = NO;

    [self dismissMessageActionsAnimated:NO];
    [self dismissReactionsDetailSheetAnimated:NO];
}

- (void)viewDidDisappear:(BOOL)animated
{
    OWSLogDebug(@"");

    [super viewDidDisappear:animated];
    self.userHasScrolled = NO;
    self.isViewVisible = NO;
    self.shouldAnimateKeyboardChanges = NO;

    [self.audioAttachmentPlayer stop];
    self.audioAttachmentPlayer = nil;

    [self cancelReadTimer];
    [self saveDraft];
    [self markVisibleMessagesAsRead];
    [self cancelVoiceMemo];
    [self.cellMediaCache removeAllObjects];
    [self.inputToolbar clearDesiredKeyboard];

    self.isUserScrolling = NO;
}

- (void)viewDidLayoutSubviews
{
    [super viewDidLayoutSubviews];

    // We resize the inputToolbar whenever it's text is modified, including when setting saved draft-text.
    // However it's possible this draft-text is set before the inputToolbar (an inputAccessoryView) is mounted
    // in the view hierarchy. Since it's not in the view hierarchy, it hasn't been laid out and has no width,
    // which is used to determine height.
    // So here we unsure the proper height once we know everything's been layed out.
    [self.inputToolbar ensureTextViewHeight];
}

#pragma mark - Initiliazers

- (void)updateHeaderViewFrame
{
    if (@available(iOS 11, *)) {
        // Do nothing, we use autolayout/intrinsic content size to grow
    } else {
        // Request "full width" title; the navigation bar will truncate this
        // to fit between the left and right buttons.
        CGSize navControllerSize = self.navigationController.view.frame.size;
        CGRect headerFrame = CGRectMake(0, 0, navControllerSize.width, 44);
        self.headerView.frame = headerFrame;
    }
}

- (void)updateNavigationTitle
{
    NSString *_Nullable name;
    NSAttributedString *_Nullable attributedName;
    UIImage *_Nullable icon;
    if ([self.thread isKindOfClass:[TSContactThread class]]) {
        TSContactThread *thread = (TSContactThread *)self.thread;

        OWSAssertDebug(thread.contactAddress);

        if (thread.isNoteToSelf) {
            name = MessageStrings.noteToSelf;
        } else if (RemoteConfig.messageRequests) {
            name = [self.contactsManager displayNameForAddress:thread.contactAddress];
        } else {
            attributedName =
                [self.contactsManager attributedLegacyDisplayNameForAddress:thread.contactAddress
                                                                primaryFont:self.headerView.titlePrimaryFont
                                                              secondaryFont:self.headerView.titleSecondaryFont];
        }

        // If the user is in the system contacts, show a badge
        if (RemoteConfig.messageRequests && [self.contactsManager hasSignalAccountForAddress:thread.contactAddress]) {
            icon =
                [[UIImage imageNamed:@"profile-outline-16"] imageWithRenderingMode:UIImageRenderingModeAlwaysTemplate];
        }
    } else if ([self.thread isKindOfClass:TSGroupThread.class]) {
        TSGroupThread *groupThread = (TSGroupThread *)self.thread;
        name = groupThread.groupNameOrDefault;
    } else {
        OWSFailDebug(@"failure: unexpected thread: %@", self.thread);
    }
    self.title = nil;

    self.headerView.titleIcon = icon;

    if (name && !attributedName) {
        attributedName =
            [[NSAttributedString alloc] initWithString:name
                                            attributes:@{ NSForegroundColorAttributeName : Theme.primaryTextColor }];
    }

    if ([attributedName isEqual:self.headerView.attributedTitle]) {
        return;
    }

    self.headerView.attributedTitle = attributedName;
}

- (void)createHeaderViews
{
    _backButtonUnreadCountView = [UIView new];
    _backButtonUnreadCountView.layer.cornerRadius = self.unreadCountViewDiameter / 2;
    _backButtonUnreadCountView.backgroundColor = [UIColor redColor];
    _backButtonUnreadCountView.hidden = YES;
    _backButtonUnreadCountView.userInteractionEnabled = NO;

    _backButtonUnreadCountLabel = [UILabel new];
    _backButtonUnreadCountLabel.backgroundColor = [UIColor clearColor];
    _backButtonUnreadCountLabel.textColor = [UIColor whiteColor];
    _backButtonUnreadCountLabel.font = [UIFont systemFontOfSize:11];
    _backButtonUnreadCountLabel.textAlignment = NSTextAlignmentCenter;

    ConversationHeaderView *headerView =
        [[ConversationHeaderView alloc] initWithThread:self.thread contactsManager:self.contactsManager];
    self.headerView = headerView;
    SET_SUBVIEW_ACCESSIBILITY_IDENTIFIER(self, headerView);

    headerView.delegate = self;
    self.navigationItem.titleView = headerView;

    [self updateHeaderViewFrame];

#ifdef USE_DEBUG_UI
    [headerView addGestureRecognizer:[[UILongPressGestureRecognizer alloc]
                                         initWithTarget:self
                                                 action:@selector(navigationTitleLongPressed:)]];
#endif


    [self updateNavigationBarSubtitleLabel];
}

- (CGFloat)unreadCountViewDiameter
{
    return 16;
}

- (void)updateLeftBarItem
{
    // No left button when the view is not collapsed, there's nowhere to go.
    if (!self.conversationSplitViewController.isCollapsed) {
        self.navigationItem.leftBarButtonItem = nil;
        return;
    }

    // Otherwise, show the back button.

    if (@available(iOS 11, *)) {
        // We use the default back button from conversation list, which animates nicely with interactive transitions
        // like the interactive pop gesture and the "slide left" for info.
        self.navigationItem.leftBarButtonItem = nil;
    } else {
        // On iOS9/10 the default back button is too wide, so we use a custom back button. This doesn't animate nicely
        // with interactive transitions, but has the appropriate width.
        [self createBackButton];
    }
}

- (void)createBackButton
{
    if (self.navigationController.viewControllers.count == 1) {
        // There's nowhere to go back to, do nothing.
        return;
    }

    UIBarButtonItem *backItem = [self createOWSBackButton];
    self.customBackButton = backItem;
    if (backItem.customView) {
        // This method gets called multiple times, so it's important we re-layout the unread badge
        // with respect to the new backItem.
        [backItem.customView addSubview:_backButtonUnreadCountView];
        // TODO: The back button assets are assymetrical.  There are strong reasons
        // to use spacing in the assets to manipulate the size and positioning of
        // bar button items, but it means we'll probably need separate RTL and LTR
        // flavors of these assets.
        [_backButtonUnreadCountView autoPinEdgeToSuperviewEdge:ALEdgeTop withInset:-6];
        [_backButtonUnreadCountView autoPinLeadingToSuperviewMarginWithInset:1];
        [_backButtonUnreadCountView autoSetDimension:ALDimensionHeight toSize:self.unreadCountViewDiameter];
        // We set a min width, but we will also pin to our subview label, so we can grow to accommodate multiple digits.
        [_backButtonUnreadCountView autoSetDimension:ALDimensionWidth
                                              toSize:self.unreadCountViewDiameter
                                            relation:NSLayoutRelationGreaterThanOrEqual];

        [_backButtonUnreadCountView addSubview:_backButtonUnreadCountLabel];
        [_backButtonUnreadCountLabel autoPinWidthToSuperviewWithMargin:4];
        [_backButtonUnreadCountLabel autoPinHeightToSuperview];

        // Initialize newly created unread count badge to accurately reflect the current unread count.
        [self updateBackButtonUnreadCount];
    }

    self.navigationItem.leftBarButtonItem = backItem;
}

- (void)windowManagerCallDidChange:(NSNotification *)notification
{
    [self updateBarButtonItems];
}

- (void)updateBarButtonItems
{
    self.navigationItem.hidesBackButton = NO;
    if (self.customBackButton) {
        self.navigationItem.leftBarButtonItem = self.customBackButton;
    }

    if (self.userLeftGroup) {
        self.navigationItem.rightBarButtonItems = @[];
        return;
    }

    if (self.isShowingSearchUI) {
        if (@available(iOS 11.0, *)) {
            OWSAssertDebug(self.navigationItem.searchController != nil);
        } else {
            self.navigationItem.rightBarButtonItems = @[];
            self.navigationItem.leftBarButtonItem = nil;
            self.navigationItem.hidesBackButton = YES;
            return;
        }
    }

    const CGFloat kBarButtonSize = 44;
    NSMutableArray<UIBarButtonItem *> *barButtons = [NSMutableArray new];
    if ([self canCall]) {
        // We use UIButtons with [UIBarButtonItem initWithCustomView:...] instead of
        // UIBarButtonItem in order to ensure that these buttons are spaced tightly.
        // The contents of the navigation bar are cramped in this view.
        UIButton *callButton = [UIButton buttonWithType:UIButtonTypeCustom];
        UIImage *image = [[Theme iconImage:ThemeIconPhone] imageWithRenderingMode:UIImageRenderingModeAlwaysTemplate];
        [callButton setImage:image forState:UIControlStateNormal];
        
        if (OWSWindowManager.sharedManager.hasCall) {
            callButton.enabled = NO;
            callButton.userInteractionEnabled = NO;
            callButton.tintColor = [Theme.primaryIconColor colorWithAlphaComponent:0.7];
        } else {
            callButton.enabled = YES;
            callButton.userInteractionEnabled = YES;
            callButton.tintColor = Theme.primaryIconColor;
        }

        UIEdgeInsets imageEdgeInsets = UIEdgeInsetsZero;
        
        // We normally would want to use left and right insets that ensure the button
        // is square and the icon is centered.  However UINavigationBar doesn't offer us
        // control over the margins and spacing of its content, and the buttons end up
        // too far apart and too far from the edge of the screen. So we use a smaller
        // right inset tighten up the layout.
        BOOL hasCompactHeader = self.traitCollection.verticalSizeClass == UIUserInterfaceSizeClassCompact;
        if (!hasCompactHeader) {
            imageEdgeInsets.left = round((kBarButtonSize - image.size.width) * 0.5f);
            imageEdgeInsets.right = round((kBarButtonSize - (image.size.width + imageEdgeInsets.left)) * 0.5f);
            imageEdgeInsets.top = round((kBarButtonSize - image.size.height) * 0.5f);
            imageEdgeInsets.bottom = round(kBarButtonSize - (image.size.height + imageEdgeInsets.top));
        }
        callButton.imageEdgeInsets = imageEdgeInsets;
        callButton.accessibilityLabel = NSLocalizedString(@"CALL_LABEL", "Accessibility label for placing call button");
        [callButton addTarget:self action:@selector(startAudioCall) forControlEvents:UIControlEventTouchUpInside];
        callButton.frame = CGRectMake(0,
            0,
            round(image.size.width + imageEdgeInsets.left + imageEdgeInsets.right),
            round(image.size.height + imageEdgeInsets.top + imageEdgeInsets.bottom));
        [barButtons
            addObject:[[UIBarButtonItem alloc] initWithCustomView:callButton
                                          accessibilityIdentifier:ACCESSIBILITY_IDENTIFIER_WITH_NAME(self, @"call")]];
    }

    if (self.disappearingMessagesConfiguration.isEnabled && !self.threadViewModel.hasPendingMessageRequest) {
        DisappearingTimerConfigurationView *timerView = [[DisappearingTimerConfigurationView alloc]
            initWithDurationSeconds:self.disappearingMessagesConfiguration.durationSeconds];
        timerView.delegate = self;
        timerView.tintColor = Theme.primaryIconColor;

        // As of iOS11, we can size barButton item custom views with autoLayout.
        // Before that, though we can still use autoLayout *within* the customView,
        // setting the view's size with constraints causes the customView to be temporarily
        // laid out with a misplaced origin.
        if (@available(iOS 11.0, *)) {
            [timerView autoSetDimensionsToSize:CGSizeMake(36, 44)];
        } else {
            timerView.frame = CGRectMake(0, 0, 36, 44);
        }

        [barButtons
            addObject:[[UIBarButtonItem alloc] initWithCustomView:timerView
                                          accessibilityIdentifier:ACCESSIBILITY_IDENTIFIER_WITH_NAME(self, @"timer")]];
    }

    self.navigationItem.rightBarButtonItems = [barButtons copy];
}

- (void)updateNavigationBarSubtitleLabel
{
    BOOL hasCompactHeader = self.traitCollection.verticalSizeClass == UIUserInterfaceSizeClassCompact;
    if (hasCompactHeader) {
        self.headerView.attributedSubtitle = nil;
        return;
    }

    NSMutableAttributedString *subtitleText = [NSMutableAttributedString new];

    UIColor *subtitleColor = [Theme.navbarTitleColor colorWithAlphaComponent:(CGFloat)0.9];
    if (self.thread.isMuted) {
        // Show a "mute" icon before the navigation bar subtitle if this thread is muted.
        [subtitleText appendAttributedString:[[NSAttributedString alloc]
                                                 initWithString:LocalizationNotNeeded(@"\ue067  ")
                                                     attributes:@{
                                                         NSFontAttributeName : [UIFont ows_elegantIconsFont:7.f],
                                                         NSForegroundColorAttributeName : subtitleColor
                                                     }]];
    }

    BOOL isVerified = YES;
    for (SignalServiceAddress *address in self.thread.recipientAddresses) {
        if ([[OWSIdentityManager sharedManager] verificationStateForAddress:address] != OWSVerificationStateVerified) {
            isVerified = NO;
            break;
        }
    }
    if (isVerified) {
        // Show a "checkmark" icon before the navigation bar subtitle if this thread is verified.
        [subtitleText appendAttributedString:[[NSAttributedString alloc]
                                                 initWithString:LocalizationNotNeeded(@"\uf00c ")
                                                     attributes:@{
                                                         NSFontAttributeName : [UIFont ows_fontAwesomeFont:10.f],
                                                         NSForegroundColorAttributeName : subtitleColor,
                                                     }]];
    }


    [subtitleText
        appendAttributedString:[[NSAttributedString alloc]
                                   initWithString:NSLocalizedString(@"MESSAGES_VIEW_TITLE_SUBTITLE",
                                                      @"The subtitle for the messages view title indicates that the "
                                                      @"title can be tapped to access settings for this conversation.")
                                       attributes:@{
                                           NSFontAttributeName : self.headerView.subtitleFont,
                                           NSForegroundColorAttributeName : subtitleColor,
                                       }]];


    self.headerView.attributedSubtitle = subtitleText;
}


#pragma mark - Identity

/**
 * Shows confirmation dialog if at least one of the recipient id's is not confirmed.
 *
 * returns YES if an alert was shown
 *          NO if there were no unconfirmed identities
 */
- (BOOL)showSafetyNumberConfirmationIfNecessaryWithConfirmationText:(NSString *)confirmationText
                                                         completion:(void (^)(BOOL didConfirmIdentity))completionHandler
{
    return [SafetyNumberConfirmationAlert presentAlertIfNecessaryWithAddresses:self.thread.recipientAddresses
                                                              confirmationText:confirmationText
                                                               contactsManager:self.contactsManager
                                                                    completion:completionHandler
                                                     beforePresentationHandler:nil];
}

- (void)showFingerprintWithAddress:(SignalServiceAddress *)address
{
    // Ensure keyboard isn't hiding the "safety numbers changed" interaction when we
    // return from FingerprintViewController.
    [self dismissKeyBoard];

    [FingerprintViewController presentFromViewController:self address:address];
}

#pragma mark - Calls

- (void)startAudioCall
{
    [self callWithVideo:NO];
}

- (void)startVideoCall
{
    [self callWithVideo:YES];
}

- (void)callWithVideo:(BOOL)isVideo
{
    if (![self.thread isKindOfClass:[TSContactThread class]]) {
        OWSFailDebug(@"unexpected thread: %@", self.thread);
        return;
    }
    TSContactThread *contactThread = (TSContactThread *)self.thread;

    if (![self canCall]) {
        OWSLogWarn(@"Tried to initiate a call but thread is not callable.");
        return;
    }

    __weak ConversationViewController *weakSelf = self;
    if ([self isBlockedConversation]) {
        [self showUnblockConversationUI:^(BOOL isBlocked) {
            if (!isBlocked) {
                [weakSelf callWithVideo:isVideo];
            }
        }];
        return;
    }

    BOOL didShowSNAlert =
        [self showSafetyNumberConfirmationIfNecessaryWithConfirmationText:[CallStrings confirmAndCallButtonTitle]
                                                               completion:^(BOOL didConfirmIdentity) {
                                                                   if (didConfirmIdentity) {
                                                                       [weakSelf callWithVideo:isVideo];
                                                                   }
                                                               }];
    if (didShowSNAlert) {
        return;
    }

    // We initiated a call, so if there was a pending message request we should accept it.
    [ThreadUtil addThreadToProfileWhitelistIfEmptyOrPendingRequestWithSneakyTransaction:self.thread];

    [self.outboundCallInitiator initiateCallWithAddress:contactThread.contactAddress isVideo:isVideo];
}

- (BOOL)canCall
{
    if (!SSKFeatureFlags.calling) {
        return NO;
    }

    if (![self.thread isKindOfClass:[TSContactThread class]]) {
        return NO;
    }

    TSContactThread *contactThread = (TSContactThread *)self.thread;
    if (contactThread.isNoteToSelf) {
        return NO;
    }

    if (self.threadViewModel.hasPendingMessageRequest) {
        return NO;
    }

    return YES;
}

#pragma mark - Dynamic Text

/**
 Called whenever the user manually changes the dynamic type options inside Settings.

 @param notification NSNotification with the dynamic type change information.
 */
- (void)didChangePreferredContentSize:(NSNotification *)notification
{
    OWSLogInfo(@"didChangePreferredContentSize");

    [self resetForSizeOrOrientationChange];

    [self.inputToolbar updateFontSizes];
}

#pragma mark - Actions

- (void)showNoLongerVerifiedUI
{
    NSArray<SignalServiceAddress *> *noLongerVerifiedAddresses = [self noLongerVerifiedAddresses];
    if (noLongerVerifiedAddresses.count > 1) {
        [self showConversationSettingsAndShowVerification:YES];
    } else if (noLongerVerifiedAddresses.count == 1) {
        // Pick one in an arbitrary but deterministic manner.
        SignalServiceAddress *address = noLongerVerifiedAddresses.lastObject;
        [self showFingerprintWithAddress:address];
    }
}

- (void)showConversationSettings
{
    [self showConversationSettingsAndShowVerification:NO];
}

- (void)showConversationSettingsAndShowVerification:(BOOL)showVerification
{
    OWSConversationSettingsViewController *settingsVC = [OWSConversationSettingsViewController new];
    settingsVC.conversationSettingsViewDelegate = self;
    [settingsVC configureWithThreadViewModel:self.threadViewModel];
    settingsVC.showVerificationOnAppear = showVerification;

    [self.navigationController setViewControllers:[self.viewControllersUpToSelf arrayByAddingObject:settingsVC]
                                         animated:YES];
}

- (void)showConversationSettingsAndShowAllMedia
{
    OWSConversationSettingsViewController *settingsVC = [OWSConversationSettingsViewController new];
    settingsVC.conversationSettingsViewDelegate = self;
    [settingsVC configureWithThreadViewModel:self.threadViewModel];

    MediaTileViewController *allMedia = [[MediaTileViewController alloc] initWithThread:self.thread];

    [self.navigationController
        setViewControllers:[self.viewControllersUpToSelf arrayByAddingObjectsFromArray:@[ settingsVC, allMedia ]]
                  animated:YES];
}

- (NSArray<UIViewController *> *)viewControllersUpToSelf
{
    OWSAssertIsOnMainThread();
    OWSAssertDebug(self.navigationController);

    if (self.navigationController.topViewController == self) {
        return self.navigationController.viewControllers;
    }

    NSArray *viewControllers = self.navigationController.viewControllers;
    NSUInteger index = [viewControllers indexOfObject:self];

    if (index == NSNotFound) {
        OWSFailDebug(@"Unexpectedly missing from view hierarhy");
        return viewControllers;
    }

    return [viewControllers subarrayWithRange:NSMakeRange(0, index + 1)];
}

#pragma mark - DisappearingTimerConfigurationViewDelegate

- (void)disappearingTimerConfigurationViewWasTapped:(DisappearingTimerConfigurationView *)disappearingTimerView
{
    OWSLogDebug(@"Tapped timer in navbar");
    [self showConversationSettings];
}

#pragma mark - Load More

- (void)autoLoadMoreIfNecessary
{
    BOOL isMainAppAndActive = CurrentAppContext().isMainAppAndActive;
    if (self.isUserScrolling || !self.isViewVisible || !isMainAppAndActive) {
        return;
    }
    if (!self.showLoadOlderHeader && !self.showLoadNewerHeader) {
        return;
    }
    [self.navigationController.view layoutIfNeeded];
    CGSize navControllerSize = self.navigationController.view.frame.size;
    CGFloat loadThreshold = MAX(navControllerSize.width, navControllerSize.height);

    BOOL closeToTop = self.collectionView.contentOffset.y < loadThreshold;
    if (self.showLoadOlderHeader && closeToTop) {
        [BenchManager benchWithTitle:@"loading older interactions"
                               block:^{
                                   [self.databaseStorage uiReadWithBlock:^(SDSAnyReadTransaction *transaction) {
                                       [self.conversationViewModel appendOlderItemsWithTransaction:transaction];
                                   }];
                               }];
    }

    CGFloat distanceFromBottom = self.collectionView.contentSize.height - self.collectionView.bounds.size.height
        - self.collectionView.contentOffset.y;
    BOOL closeToBottom = distanceFromBottom < loadThreshold;
    if (self.showLoadNewerHeader && closeToBottom) {
        [BenchManager benchWithTitle:@"loading newer interactions"
                               block:^{
                                   [self.databaseStorage uiReadWithBlock:^(SDSAnyReadTransaction *transaction) {
                                       [self.conversationViewModel appendNewerItemsWithTransaction:transaction];
                                   }];
                               }];
    }
}

- (void)updateShowLoadMoreHeadersWithTransaction:(SDSAnyReadTransaction *)transaction
{
    OWSAssertDebug(self.conversationViewModel);

    BOOL valueChanged = NO;

    {
        BOOL newValue = self.conversationViewModel.canLoadOlderItems;
        valueChanged = _showLoadOlderHeader != newValue;

        _showLoadOlderHeader = newValue;
    }

    {
        BOOL newValue = self.conversationViewModel.canLoadNewerItems;
        valueChanged = valueChanged || (_showLoadNewerHeader != newValue);

        _showLoadNewerHeader = newValue;

    }

    if (valueChanged) {
        [self resetContentAndLayoutWithTransaction:transaction];
    }
}

- (void)updateDisappearingMessagesConfigurationWithTransaction:(SDSAnyReadTransaction *)transaction
{
    self.disappearingMessagesConfiguration = [self.thread disappearingMessagesConfigurationWithTransaction:transaction];
}

- (void)setDisappearingMessagesConfiguration:
    (nullable OWSDisappearingMessagesConfiguration *)disappearingMessagesConfiguration
{
    if (_disappearingMessagesConfiguration.isEnabled == disappearingMessagesConfiguration.isEnabled
        && _disappearingMessagesConfiguration.durationSeconds == disappearingMessagesConfiguration.durationSeconds) {
        return;
    }

    _disappearingMessagesConfiguration = disappearingMessagesConfiguration;
    [self updateBarButtonItems];
}

#pragma mark Bubble User Actions

- (void)handleFailedDownloadTapForMessage:(TSMessage *)message
{
    OWSAssert(message);

    [self.databaseStorage uiReadWithBlock:^(SDSAnyReadTransaction *transaction) {
        [self.attachmentDownloads downloadAllAttachmentsForMessage:message
            bypassPendingMessageRequest:NO
            transaction:transaction
            success:^(NSArray<TSAttachmentStream *> *attachmentStreams) {
                OWSLogInfo(@"Successfully redownloaded attachment in thread: %@", message.threadWithSneakyTransaction);
            }
            failure:^(NSError *error) {
                OWSLogWarn(@"Failed to redownload message with error: %@", error);
            }];
    }];
}

- (void)handleUnsentMessageTap:(TSOutgoingMessage *)message
{
    ActionSheetController *actionSheet = [[ActionSheetController alloc] initWithTitle:message.mostRecentFailureText
                                                                              message:nil];

    [actionSheet addAction:[OWSActionSheets cancelAction]];

    ActionSheetAction *deleteMessageAction = [[ActionSheetAction alloc]
        initWithTitle:NSLocalizedString(@"TXT_DELETE_TITLE", @"")
                style:ActionSheetActionStyleDestructive
              handler:^(ActionSheetAction *action) {
                  [self.databaseStorage writeWithBlock:^(SDSAnyWriteTransaction *transaction) {
                      [message anyRemoveWithTransaction:transaction];
                  }];
              }];
    [actionSheet addAction:deleteMessageAction];

    ActionSheetAction *resendMessageAction = [[ActionSheetAction alloc]
                  initWithTitle:NSLocalizedString(@"SEND_AGAIN_BUTTON", @"")
        accessibilityIdentifier:ACCESSIBILITY_IDENTIFIER_WITH_NAME(self, @"send_again")
                          style:ActionSheetActionStyleDefault
                        handler:^(ActionSheetAction *action) {
                            [self.databaseStorage asyncWriteWithBlock:^(SDSAnyWriteTransaction *transaction) {
                                [self.messageSenderJobQueue addMessage:message.asPreparer transaction:transaction];
                            }];
                        }];

    [actionSheet addAction:resendMessageAction];

    [self dismissKeyBoard];
    [self presentActionSheet:actionSheet];
}

- (void)tappedNonBlockingIdentityChangeForAddress:(nullable SignalServiceAddress *)address
{
    if (address == nil) {
        if (self.thread.isGroupThread) {
            // Before 2.13 we didn't track the recipient id in the identity change error.
            OWSLogWarn(@"Ignoring tap on legacy nonblocking identity change since it has no signal id");
            return;
            
        } else {
            TSContactThread *thread = (TSContactThread *)self.thread;
            OWSLogInfo(@"Assuming tap on legacy nonblocking identity change corresponds to current contact thread: %@",
                thread.contactAddress);
            address = thread.contactAddress;
        }
    }

    [self showFingerprintWithAddress:address];
}

- (void)tappedCorruptedMessage:(TSErrorMessage *)message
{
    __block NSString *threadName;
    [self.databaseStorage uiReadWithBlock:^(SDSAnyReadTransaction *transaction) {
        threadName = [self.contactsManager displayNameForThread:self.thread transaction:transaction];
    }];
    NSString *alertMessage = [NSString
        stringWithFormat:NSLocalizedString(@"CORRUPTED_SESSION_DESCRIPTION", @"ActionSheet title"), threadName];

    ActionSheetController *alert = [[ActionSheetController alloc] initWithTitle:nil message:alertMessage];

    [alert addAction:[OWSActionSheets cancelAction]];

    ActionSheetAction *resetSessionAction = [[ActionSheetAction alloc]
                  initWithTitle:NSLocalizedString(@"FINGERPRINT_SHRED_KEYMATERIAL_BUTTON", @"")
        accessibilityIdentifier:ACCESSIBILITY_IDENTIFIER_WITH_NAME(self, @"reset_session")
                          style:ActionSheetActionStyleDefault
                        handler:^(ActionSheetAction *action) {
                            if (![self.thread isKindOfClass:[TSContactThread class]]) {
                                // Corrupt Message errors only appear in contact threads.
                                OWSLogError(@"Unexpected request to reset session in group thread. Refusing");
                                return;
                            }
                            TSContactThread *contactThread = (TSContactThread *)self.thread;
                            [self.databaseStorage asyncWriteWithBlock:^(SDSAnyWriteTransaction *transaction) {
                                [self.sessionResetJobQueue addContactThread:contactThread transaction:transaction];
                            }];
                        }];
    [alert addAction:resetSessionAction];

    [self dismissKeyBoard];
    [self presentActionSheet:alert];
}

- (void)tappedInvalidIdentityKeyErrorMessage:(TSInvalidIdentityKeyErrorMessage *)errorMessage
{
    NSString *keyOwner = [self.contactsManager displayNameForAddress:errorMessage.theirSignalAddress];
    NSString *titleFormat = NSLocalizedString(@"SAFETY_NUMBERS_ACTIONSHEET_TITLE", @"Action sheet heading");
    NSString *titleText = [NSString stringWithFormat:titleFormat, keyOwner];

    ActionSheetController *actionSheet = [[ActionSheetController alloc] initWithTitle:titleText message:nil];

    [actionSheet addAction:[OWSActionSheets cancelAction]];

    ActionSheetAction *showSafteyNumberAction =
        [[ActionSheetAction alloc] initWithTitle:NSLocalizedString(@"SHOW_SAFETY_NUMBER_ACTION", @"Action sheet item")
                         accessibilityIdentifier:ACCESSIBILITY_IDENTIFIER_WITH_NAME(self, @"show_safety_number")
                                           style:ActionSheetActionStyleDefault
                                         handler:^(ActionSheetAction *action) {
                                             OWSLogInfo(@"Remote Key Changed actions: Show fingerprint display");
                                             [self showFingerprintWithAddress:errorMessage.theirSignalAddress];
                                         }];
    [actionSheet addAction:showSafteyNumberAction];

    ActionSheetAction *acceptSafetyNumberAction = [[ActionSheetAction alloc]
                  initWithTitle:NSLocalizedString(@"ACCEPT_NEW_IDENTITY_ACTION", @"Action sheet item")
        accessibilityIdentifier:ACCESSIBILITY_IDENTIFIER_WITH_NAME(self, @"accept_safety_number")
                          style:ActionSheetActionStyleDefault
                        handler:^(ActionSheetAction *action) {
                            OWSLogInfo(@"Remote Key Changed actions: Accepted new identity key");

        // DEPRECATED: we're no longer creating these incoming SN error's per message,
        // but there will be some legacy ones in the wild, behind which await
        // as-of-yet-undecrypted messages
#pragma clang diagnostic push
#pragma clang diagnostic ignored "-Wdeprecated-declarations"
                            if ([errorMessage isKindOfClass:[TSInvalidIdentityKeyReceivingErrorMessage class]]) {
                                // Deliberately crash if the user fails to explicitly accept the new identity
                                // key. In practice we haven't been creating these messages in over a year.
                                [errorMessage throws_acceptNewIdentityKey];
#pragma clang diagnostic pop
                            }
                        }];
    [actionSheet addAction:acceptSafetyNumberAction];

    [self dismissKeyBoard];
    [self presentActionSheet:actionSheet];
}

- (void)handleCallTap:(TSCall *)call
{
    OWSAssertDebug(call);

    if (![self.thread isKindOfClass:[TSContactThread class]]) {
        OWSFailDebug(@"unexpected thread: %@", self.thread);
        return;
    }

    TSContactThread *contactThread = (TSContactThread *)self.thread;
    NSString *displayName = [self.contactsManager displayNameForAddress:contactThread.contactAddress];

    ActionSheetController *alert = [[ActionSheetController alloc]
        initWithTitle:[CallStrings callBackAlertTitle]
              message:[NSString stringWithFormat:[CallStrings callBackAlertMessageFormat], displayName]];

    __weak ConversationViewController *weakSelf = self;
    ActionSheetAction *callAction =
        [[ActionSheetAction alloc] initWithTitle:[CallStrings callBackAlertCallButton]
                         accessibilityIdentifier:ACCESSIBILITY_IDENTIFIER_WITH_NAME(self, @"call_back")
                                           style:ActionSheetActionStyleDefault
                                         handler:^(ActionSheetAction *action) {
                                             [weakSelf startAudioCall];
                                         }];
    [alert addAction:callAction];
    [alert addAction:[OWSActionSheets cancelAction]];

    [self.inputToolbar clearDesiredKeyboard];
    [self dismissKeyBoard];
    [self presentActionSheet:alert];
}

#pragma mark - MessageActionsDelegate

- (void)messageActionsShowDetailsForItem:(id<ConversationViewItem>)conversationViewItem
{
    [self showDetailViewForViewItem:conversationViewItem];
}

- (void)messageActionsReplyToItem:(id<ConversationViewItem>)conversationViewItem
{
    [self populateReplyForViewItem:conversationViewItem];
}

- (void)messageActionsForwardItem:(id<ConversationViewItem>)conversationViewItem
{
    OWSAssertDebug(conversationViewItem);

    [ForwardMessageNavigationController presentFor:conversationViewItem from:self delegate:self];
}

#pragma mark - MessageDetailViewDelegate

- (void)detailViewMessageWasDeleted:(MessageDetailViewController *)messageDetailViewController
{
    OWSLogInfo(@"");
    [self.navigationController popToViewController:self animated:YES];
}

#pragma mark - LongTextViewDelegate

- (void)longTextViewMessageWasDeleted:(LongTextViewController *)longTextViewController
{
    OWSLogInfo(@"");
    [self.navigationController popToViewController:self animated:YES];
}

#pragma mark -

- (void)presentMessageActions:(NSArray<MessageAction *> *)messageActions withFocusedCell:(ConversationViewCell *)cell
{
    MessageActionsViewController *messageActionsViewController =
        [[MessageActionsViewController alloc] initWithFocusedViewItem:cell.viewItem
                                                          focusedView:cell
                                                              actions:messageActions];
    messageActionsViewController.delegate = self;

    self.messageActionsViewController = messageActionsViewController;

    [self setupMessageActionsStateForCell:cell];

    [messageActionsViewController presentOnWindow:self.view.window
        prepareConstraints:^{
            // In order to ensure the bottom bar remains above the keyboard, we pin it
            // to our bottom bar which follows the inputAccessoryView
            [messageActionsViewController.bottomBar autoPinEdge:ALEdgeBottom toEdge:ALEdgeBottom ofView:self.bottomBar];

            // We only want the message actions to show up over the detail view, in
            // the case where we are expanded. So match its edges to our nav controller.
            [messageActionsViewController.view autoPinToEdgesOfView:self.navigationController.view];
        }
        animateAlongside:^{
            self.bottomBar.alpha = 0;
        }
        completion:nil];
}

- (void)setupMessageActionsStateForCell:(ConversationViewCell *)cell
{
    // While presenting message actions, cache the original content offset.
    // This allows us to restore the user to their original scroll position
    // when they dismiss the menu.
    self.messageActionsOriginalContentOffset = self.collectionView.contentOffset;

    self.messageActionsOriginalFocusY = [self.view convertPoint:cell.frame.origin fromView:self.collectionView].y;

    // While the menu actions are presented, temporarily use extra content
    // inset padding so that interactions near the top or bottom of the
    // collection view can be scrolled anywhere within the viewport.
    // This allows us to keep the message position constant even when
    // messages dissappear above / below the focused message to the point
    // that we have less than one screen worth of content.
    CGSize navControllerSize = self.navigationController.view.frame.size;
    self.messageActionsExtraContentInsetPadding = MAX(navControllerSize.width, navControllerSize.height);

    UIEdgeInsets contentInset = self.collectionView.contentInset;
    contentInset.top += self.messageActionsExtraContentInsetPadding;
    contentInset.bottom += self.messageActionsExtraContentInsetPadding;
    self.collectionView.contentInset = contentInset;
}

- (void)clearMessageActionsState
{
    self.bottomBar.alpha = 1;

    UIEdgeInsets contentInset = self.collectionView.contentInset;
    contentInset.top -= self.messageActionsExtraContentInsetPadding;
    contentInset.bottom -= self.messageActionsExtraContentInsetPadding;
    self.collectionView.contentInset = contentInset;

    self.collectionView.contentOffset = self.messageActionsOriginalContentOffset;
    self.messageActionsOriginalContentOffset = CGPointZero;
    self.messageActionsExtraContentInsetPadding = 0;
    self.messageActionsViewController = nil;
}

- (BOOL)isPresentingMessageActions
{
    return self.messageActionsViewController != nil;
}

- (void)dismissMessageActionsAnimated:(BOOL)animated
{
    [self dismissMessageActionsAnimated:animated
                             completion:^ {
                             }];
}

- (void)dismissMessageActionsAnimated:(BOOL)animated completion:(void (^)(void))completion
{
    OWSLogVerbose(@"");

    if (!self.isPresentingMessageActions) {
        return;
    }

    if (animated) {
        [self.messageActionsViewController
            dismissAndAnimateAlongside:^{
                self.bottomBar.alpha = 1;
            }
            completion:^{
                [self clearMessageActionsState];
                completion();
            }];
    } else {
        [self.messageActionsViewController.view removeFromSuperview];
        [self clearMessageActionsState];
        completion();
    }
}

- (void)dismissMessageActionsIfNecessary
{
    if (self.shouldDismissMessageActions) {
        [self dismissMessageActionsAnimated:YES];
    }
}

- (BOOL)shouldDismissMessageActions
{
    if (!self.isPresentingMessageActions) {
        return NO;
    }
    NSString *_Nullable messageActionInteractionId = self.messageActionsViewController.focusedInteraction.uniqueId;
    if (messageActionInteractionId == nil) {
        return NO;
    }
    // Check whether there is still a view item for this interaction.
    return (self.conversationViewModel.viewState.interactionIndexMap[messageActionInteractionId] == nil);
}

- (nullable NSValue *)contentOffsetForMessageActionInteraction
{
    OWSAssertDebug(self.messageActionsViewController);

    NSString *_Nullable messageActionInteractionId = self.messageActionsViewController.focusedInteraction.uniqueId;
    if (messageActionInteractionId == nil) {
        OWSFailDebug(@"Missing message action interaction.");
        return nil;
    }

    NSNumber *_Nullable interactionIndex
        = self.conversationViewModel.viewState.interactionIndexMap[messageActionInteractionId];
    if (interactionIndex == nil) {
        // This is expected if the menu action interaction is being deleted.
        return nil;
    }
    NSIndexPath *indexPath = [NSIndexPath indexPathForRow:interactionIndex.integerValue inSection:0];
    UICollectionViewLayoutAttributes *_Nullable layoutAttributes =
        [self.layout layoutAttributesForItemAtIndexPath:indexPath];
    if (layoutAttributes == nil) {
        OWSFailDebug(@"Missing layoutAttributes.");
        return nil;
    }
    CGRect cellFrame = layoutAttributes.frame;
    return [NSValue valueWithCGPoint:CGPointMake(0, cellFrame.origin.y - self.messageActionsOriginalFocusY)];
}

#pragma mark - ConversationViewCellDelegate

- (BOOL)conversationCell:(ConversationViewCell *)cell shouldAllowReplyForItem:(nonnull id<ConversationViewItem>)viewItem
{
    if (self.threadViewModel.hasPendingMessageRequest) {
        return NO;
    }

    if (viewItem.interaction.interactionType == OWSInteractionType_OutgoingMessage) {
        TSOutgoingMessage *outgoingMessage = (TSOutgoingMessage *)viewItem.interaction;
        if (outgoingMessage.messageState == TSOutgoingMessageStateFailed) {
            // Don't allow "delete" or "reply" on "failed" outgoing messages.
            return NO;
        } else if (outgoingMessage.messageState == TSOutgoingMessageStateSending) {
            // Don't allow "delete" or "reply" on "sending" outgoing messages.
            return NO;
        }
    }

    return YES;
}

- (void)conversationCell:(ConversationViewCell *)cell
             shouldAllowReply:(BOOL)shouldAllowReply
    didLongpressMediaViewItem:(id<ConversationViewItem>)viewItem
{
    NSArray<MessageAction *> *messageActions =
        [ConversationViewItemActions mediaActionsWithConversationViewItem:viewItem
                                                         shouldAllowReply:shouldAllowReply
                                                                 delegate:self];
    [self presentMessageActions:messageActions withFocusedCell:cell];
}

- (void)conversationCell:(ConversationViewCell *)cell
            shouldAllowReply:(BOOL)shouldAllowReply
    didLongpressTextViewItem:(id<ConversationViewItem>)viewItem
{
    NSArray<MessageAction *> *messageActions =
        [ConversationViewItemActions textActionsWithConversationViewItem:viewItem
                                                        shouldAllowReply:shouldAllowReply
                                                                delegate:self];
    [self presentMessageActions:messageActions withFocusedCell:cell];
}

- (void)conversationCell:(ConversationViewCell *)cell
             shouldAllowReply:(BOOL)shouldAllowReply
    didLongpressQuoteViewItem:(id<ConversationViewItem>)viewItem
{
    NSArray<MessageAction *> *messageActions =
        [ConversationViewItemActions quotedMessageActionsWithConversationViewItem:viewItem
                                                                 shouldAllowReply:shouldAllowReply
                                                                         delegate:self];
    [self presentMessageActions:messageActions withFocusedCell:cell];
}

- (void)conversationCell:(ConversationViewCell *)cell
    didLongpressSystemMessageViewItem:(id<ConversationViewItem>)viewItem
{
    NSArray<MessageAction *> *messageActions =
        [ConversationViewItemActions infoMessageActionsWithConversationViewItem:viewItem delegate:self];
    [self presentMessageActions:messageActions withFocusedCell:cell];
}

- (void)conversationCell:(ConversationViewCell *)cell
        shouldAllowReply:(BOOL)shouldAllowReply
     didLongpressSticker:(id<ConversationViewItem>)viewItem
{
    OWSAssertDebug(viewItem);
    NSArray<MessageAction *> *messageActions =
        [ConversationViewItemActions mediaActionsWithConversationViewItem:viewItem
                                                         shouldAllowReply:shouldAllowReply
                                                                 delegate:self];
    [self presentMessageActions:messageActions withFocusedCell:cell];
}

- (void)conversationCell:(ConversationViewCell *)cell didTapAvatar:(id<ConversationViewItem>)viewItem
{
    OWSAssertDebug(viewItem);

    if (viewItem.interaction.interactionType != OWSInteractionType_IncomingMessage) {
        OWSFailDebug(@"not an incoming message.");
        return;
    }

    TSIncomingMessage *incomingMessage = (TSIncomingMessage *)viewItem.interaction;
    MemberActionSheet *actionSheet = [[MemberActionSheet alloc] initWithAddress:incomingMessage.authorAddress
                                                             contactsViewHelper:self.contactsViewHelper];
    [actionSheet presentFromViewController:self];
}

- (void)conversationCell:(ConversationViewCell *)cell didChangeLongpress:(id<ConversationViewItem>)viewItem
{
    if (!
        [self.messageActionsViewController.focusedInteraction.uniqueId isEqualToString:viewItem.interaction.uniqueId]) {
        OWSFailDebug(@"Received longpress update for unexpected cell");
        return;
    }

    [self.messageActionsViewController didChangeLongpress];
}

- (void)conversationCell:(ConversationViewCell *)cell didEndLongpress:(id<ConversationViewItem>)viewItem
{
    if (!
        [self.messageActionsViewController.focusedInteraction.uniqueId isEqualToString:viewItem.interaction.uniqueId]) {
        OWSFailDebug(@"Received longpress update for unexpected cell");
        return;
    }

    [self.messageActionsViewController didEndLongpress];
}

- (void)conversationCell:(ConversationViewCell *)cell didTapReactions:(id<ConversationViewItem>)viewItem
{
    OWSAssertDebug(viewItem);

    if (!viewItem.reactionState.hasReactions) {
        OWSFailDebug(@"missing reaction state");
        return;
    }

    if (![viewItem.interaction isKindOfClass:[TSMessage class]]) {
        OWSFailDebug(@"Unexpected interaction type");
        return;
    }

    ReactionsDetailSheet *detailSheet =
        [[ReactionsDetailSheet alloc] initWithReactionState:viewItem.reactionState
                                                    message:(TSMessage *)viewItem.interaction];
    [self presentViewController:detailSheet animated:YES completion:nil];
    self.reactionsDetailSheet = detailSheet;
}

- (BOOL)conversationCellHasPendingMessageRequest:(ConversationViewCell *)cell
{
    return self.threadViewModel.hasPendingMessageRequest;
}

- (void)reloadReactionsDetailSheetWithTransaction:(SDSAnyReadTransaction *)transaction
{
    if (!self.reactionsDetailSheet) {
        return;
    }

    NSString *messageId = self.reactionsDetailSheet.messageId;

    NSNumber *_Nullable index = self.conversationViewModel.viewState.interactionIndexMap[messageId];
    if (index == nil) {
        // The message no longer exists, dismiss the sheet.
        [self dismissReactionsDetailSheetAnimated:YES];
    }

    id<ConversationViewItem> viewItem = [self viewItemForIndex:index.integerValue];

    InteractionReactionState *_Nullable reactionState = viewItem.reactionState;
    if (!reactionState.hasReactions) {
        // There are no longer reactions on this message, dismiss the sheet.
        [self dismissReactionsDetailSheetAnimated:YES];
        return;
    }

    // Update the detail sheet with the latest reaction
    // state, in case the reactions have changed.
    [self.reactionsDetailSheet setReactionState:reactionState transaction:transaction];
}

- (void)dismissReactionsDetailSheetAnimated:(BOOL)animated
{
    if (!self.reactionsDetailSheet) {
        return;
    }

    [self.reactionsDetailSheet dismissViewControllerAnimated:animated
                                                  completion:^{
                                                      self.reactionsDetailSheet = nil;
                                                  }];
}

- (void)conversationCell:(ConversationViewCell *)cell didReplyToItem:(id<ConversationViewItem>)viewItem
{
    [self populateReplyForViewItem:viewItem];
}

- (void)presentAddThreadToProfileWhitelistWithSuccess:(void (^)(void))successHandler
{
    [[OWSProfileManager sharedManager] presentAddThreadToProfileWhitelist:self.thread
                                                       fromViewController:self
                                                                  success:successHandler];
}

- (void)tappedUnknownContactBlockOfferMessage:(OWSContactOffersInteraction *)interaction
{
    if (![self.thread isKindOfClass:[TSContactThread class]]) {
        OWSFailDebug(@"unexpected thread: %@", self.thread);
        return;
    }
    TSContactThread *contactThread = (TSContactThread *)self.thread;

    NSString *displayName = [self.contactsManager displayNameForAddress:contactThread.contactAddress];
    NSString *title =
        [NSString stringWithFormat:NSLocalizedString(@"BLOCK_OFFER_ACTIONSHEET_TITLE_FORMAT",
                                       @"Title format for action sheet that offers to block an unknown user."
                                       @"Embeds {{the unknown user's name or phone number}}."),
                  [BlockListUIUtils formatDisplayNameForAlertTitle:displayName]];

    ActionSheetController *actionSheet = [[ActionSheetController alloc] initWithTitle:title message:nil];

    [actionSheet addAction:[OWSActionSheets cancelAction]];

    ActionSheetAction *blockAction = [[ActionSheetAction alloc]
                  initWithTitle:NSLocalizedString(@"BLOCK_OFFER_ACTIONSHEET_BLOCK_ACTION",
                                    @"Action sheet that will block an unknown user.")
        accessibilityIdentifier:ACCESSIBILITY_IDENTIFIER_WITH_NAME(self, @"block_user")
                          style:ActionSheetActionStyleDestructive
                        handler:^(ActionSheetAction *action) {
                            OWSLogInfo(@"Blocking an unknown user.");
                            [self.blockingManager addBlockedAddress:contactThread.contactAddress
                                                wasLocallyInitiated:YES];
                            [self.databaseStorage writeWithBlock:^(SDSAnyWriteTransaction *transaction) {
                                [contactThread anyUpdateContactThreadWithTransaction:transaction
                                                                               block:^(TSContactThread *thread) {
                                                                                   // The contactoffers interaction is
                                                                                   // an unsaved interaction. The
                                                                                   // conversationViewModel will delete
                                                                                   // it when it reloads interaction in
                                                                                   // response to this change.
                                                                                   thread.hasDismissedOffers = YES;
                                                                               }];
                            }];
                        }];
    [actionSheet addAction:blockAction];

    [self dismissKeyBoard];
    [self presentActionSheet:actionSheet];
}

- (void)tappedAddToContactsOfferMessage:(OWSContactOffersInteraction *)interaction
{
    if (!self.contactsManager.supportsContactEditing) {
        OWSFailDebug(@"Contact editing not supported");
        return;
    }
    if (![self.thread isKindOfClass:[TSContactThread class]]) {
        OWSFailDebug(@"unexpected thread: %@", [self.thread class]);
        return;
    }
    TSContactThread *contactThread = (TSContactThread *)self.thread;
    CNContactViewController *_Nullable contactVC =
        [self.contactsViewHelper contactViewControllerForAddress:contactThread.contactAddress editImmediately:YES];

    if (!contactVC) {
        OWSFailDebug(@"Unexpected missing contact VC");
        return;
    }

    contactVC.delegate = self;

    [self.navigationController pushViewController:contactVC animated:YES];

    [self.databaseStorage writeWithBlock:^(SDSAnyWriteTransaction *transaction) {
        [contactThread anyUpdateContactThreadWithTransaction:transaction
                                                       block:^(TSContactThread *thread) {
                                                           // The contactoffers interaction is an unsaved interaction.
                                                           // The conversationViewModel will delete it when it reloads
                                                           // interaction in response to this change.
                                                           thread.hasDismissedOffers = YES;
                                                       }];
    }];
}

- (void)tappedAddToProfileWhitelistOfferMessage:(OWSContactOffersInteraction *)interaction
{
    // This is accessed via the contact offer. Group whitelisting happens via a different interaction.
    if (![self.thread isKindOfClass:[TSContactThread class]]) {
        OWSFailDebug(@"unexpected thread: %@", [self.thread class]);
        return;
    }
    TSContactThread *contactThread = (TSContactThread *)self.thread;

    [self presentAddThreadToProfileWhitelistWithSuccess:^() {
        [self.databaseStorage writeWithBlock:^(SDSAnyWriteTransaction *transaction) {
            [contactThread anyUpdateContactThreadWithTransaction:transaction
                                                           block:^(TSContactThread *thread) {
                                                               // The contactoffers interaction is an unsaved
                                                               // interaction. The conversationViewModel will delete it
                                                               // when it reloads interaction in response to this
                                                               // change.
                                                               thread.hasDismissedOffers = YES;
                                                           }];
        }];
    }];
}

#pragma mark - Audio Setup

- (void)prepareAudioPlayerForViewItem:(id<ConversationViewItem>)viewItem
                     attachmentStream:(TSAttachmentStream *)attachmentStream
{
    OWSAssertIsOnMainThread();
    OWSAssertDebug(viewItem);
    OWSAssertDebug(attachmentStream);

    NSFileManager *fileManager = [NSFileManager defaultManager];
    if (![fileManager fileExistsAtPath:attachmentStream.originalFilePath]) {
        OWSFailDebug(@"Missing audio file: %@", attachmentStream.originalMediaURL);
    }

    if (self.audioAttachmentPlayer) {
        // Is this player associated with this media adapter?
        if (self.audioAttachmentPlayer.owner == viewItem.interaction.uniqueId) {
            return;
        }

        [self.audioAttachmentPlayer stop];
        self.audioAttachmentPlayer = nil;
    }

    self.audioAttachmentPlayer = [[OWSAudioPlayer alloc] initWithMediaUrl:attachmentStream.originalMediaURL
                                                            audioBehavior:OWSAudioBehavior_AudioMessagePlayback
                                                                 delegate:viewItem];

    // Associate the player with this media adapter.
    self.audioAttachmentPlayer.owner = viewItem.interaction.uniqueId;

    [self.audioAttachmentPlayer setupAudioPlayer];
}

#pragma mark - OWSMessageBubbleViewDelegate

- (void)didTapImageViewItem:(id<ConversationViewItem>)viewItem
           attachmentStream:(TSAttachmentStream *)attachmentStream
                  imageView:(UIView *)imageView
{
    OWSAssertIsOnMainThread();
    OWSAssertDebug(viewItem);
    OWSAssertDebug(attachmentStream);
    OWSAssertDebug(imageView);

    [self dismissKeyBoard];

    MediaPageViewController *pageVC = [[MediaPageViewController alloc] initWithInitialMediaAttachment:attachmentStream
                                                                                               thread:self.thread];

    [self presentViewController:pageVC animated:YES completion:nil];
}

- (void)didTapVideoViewItem:(id<ConversationViewItem>)viewItem
           attachmentStream:(TSAttachmentStream *)attachmentStream
                  imageView:(UIImageView *)imageView
{
    OWSAssertIsOnMainThread();
    OWSAssertDebug(viewItem);
    OWSAssertDebug(attachmentStream);

    [self dismissKeyBoard];

    MediaPageViewController *pageVC = [[MediaPageViewController alloc] initWithInitialMediaAttachment:attachmentStream
                                                                                               thread:self.thread];

    [self presentViewController:pageVC animated:YES completion:nil];
}

- (void)didTapAudioViewItem:(id<ConversationViewItem>)viewItem attachmentStream:(TSAttachmentStream *)attachmentStream
{
    [self prepareAudioPlayerForViewItem:viewItem attachmentStream:attachmentStream];

    // Resume from where we left off
    [self.audioAttachmentPlayer setCurrentTime:viewItem.audioProgressSeconds];

    [self.audioAttachmentPlayer togglePlayState];
}

- (void)didScrubAudioViewItem:(id<ConversationViewItem>)viewItem
                       toTime:(NSTimeInterval)time
             attachmentStream:(TSAttachmentStream *)attachmentStream
{
    [self prepareAudioPlayerForViewItem:viewItem attachmentStream:attachmentStream];

    [self.audioAttachmentPlayer setCurrentTime:time];
}

- (void)didTapPdfForItem:(id<ConversationViewItem>)viewItem attachmentStream:(TSAttachmentStream *)attachmentStream
{
    OWSAssertIsOnMainThread();
    OWSAssertDebug(viewItem);
    OWSAssertDebug(attachmentStream);

    PdfViewController *pdfView = [[PdfViewController alloc] initWithViewItem:viewItem
                                                            attachmentStream:attachmentStream];
    UIViewController *navigationController = [[OWSNavigationController alloc] initWithRootViewController:pdfView];
    [self presentFullScreenViewController:navigationController animated:YES completion:nil];
}

- (void)didTapTruncatedTextMessage:(id<ConversationViewItem>)conversationItem
{
    OWSAssertIsOnMainThread();
    OWSAssertDebug(conversationItem);
    OWSAssertDebug([conversationItem.interaction isKindOfClass:[TSMessage class]]);

    LongTextViewController *viewController = [[LongTextViewController alloc] initWithViewItem:conversationItem];
    viewController.delegate = self;
    [self.navigationController pushViewController:viewController animated:YES];
}

- (void)didTapContactShareViewItem:(id<ConversationViewItem>)conversationItem
{
    OWSAssertIsOnMainThread();
    OWSAssertDebug(conversationItem);
    OWSAssertDebug(conversationItem.contactShare);
    OWSAssertDebug([conversationItem.interaction isKindOfClass:[TSMessage class]]);

    ContactViewController *view = [[ContactViewController alloc] initWithContactShare:conversationItem.contactShare];
    [self.navigationController pushViewController:view animated:YES];
}

- (void)didTapSendMessageToContactShare:(ContactShareViewModel *)contactShare
{
    OWSAssertIsOnMainThread();
    OWSAssertDebug(contactShare);

    [self.contactShareViewHelper sendMessageWithContactShare:contactShare fromViewController:self];
}

- (void)didTapSendInviteToContactShare:(ContactShareViewModel *)contactShare
{
    OWSAssertIsOnMainThread();
    OWSAssertDebug(contactShare);

    [self.contactShareViewHelper showInviteContactWithContactShare:contactShare fromViewController:self];
}

- (void)didTapShowAddToContactUIForContactShare:(ContactShareViewModel *)contactShare
{
    OWSAssertIsOnMainThread();
    OWSAssertDebug(contactShare);

    [self.contactShareViewHelper showAddToContactsWithContactShare:contactShare fromViewController:self];
}

- (void)didTapStickerPack:(StickerPackInfo *)stickerPackInfo
{
    OWSAssertIsOnMainThread();

    [self showStickerPack:stickerPackInfo];
}

- (void)didTapFailedIncomingAttachment:(id<ConversationViewItem>)viewItem
{
    OWSAssertIsOnMainThread();
    OWSAssertDebug(viewItem);

    // Restart failed downloads
    TSMessage *message = (TSMessage *)viewItem.interaction;
    [self handleFailedDownloadTapForMessage:message];
}

- (void)didTapPendingMessageRequestIncomingAttachment:(id<ConversationViewItem>)viewItem
{
    OWSAssertIsOnMainThread();
    OWSAssertDebug(viewItem);

    // Start downloads for message.
    TSMessage *message = (TSMessage *)viewItem.interaction;
    [self.databaseStorage uiReadWithBlock:^(SDSAnyReadTransaction *transaction) {
        [self.attachmentDownloads downloadAllAttachmentsForMessage:message
            bypassPendingMessageRequest:YES
            transaction:transaction
            success:^(NSArray<TSAttachmentStream *> *attachmentStreams) {
                OWSLogInfo(@"Successfully downloaded attachment in thread: %@", message.threadWithSneakyTransaction);
            }
            failure:^(NSError *error) {
                OWSLogWarn(@"Failed to download message with error: %@", error);
            }];
    }];
}

- (void)didTapFailedOutgoingMessage:(TSOutgoingMessage *)message
{
    OWSAssertIsOnMainThread();
    OWSAssertDebug(message);

    [self handleUnsentMessageTap:message];
}

- (void)didTapConversationItem:(id<ConversationViewItem>)viewItem
                                 quotedReply:(OWSQuotedReplyModel *)quotedReply
    failedThumbnailDownloadAttachmentPointer:(TSAttachmentPointer *)attachmentPointer
{
    OWSAssertIsOnMainThread();
    OWSAssertDebug(viewItem);
    OWSAssertDebug(attachmentPointer);

    TSMessage *message = (TSMessage *)viewItem.interaction;
    if (![message isKindOfClass:[TSMessage class]]) {
        OWSFailDebug(@"message had unexpected class: %@", message.class);
        return;
    }

    [self.attachmentDownloads downloadAttachmentPointer:attachmentPointer
        message:message
        bypassPendingMessageRequest:NO
        success:^(NSArray<TSAttachmentStream *> *attachmentStreams) {
            OWSAssertDebug(attachmentStreams.count == 1);
            TSAttachmentStream *attachmentStream = attachmentStreams.firstObject;
            [self.databaseStorage writeWithBlock:^(SDSAnyWriteTransaction *transaction) {
                [message anyUpdateMessageWithTransaction:transaction
                                                   block:^(TSMessage *latestInstance) {
                                                       [latestInstance
                                                           setQuotedMessageThumbnailAttachmentStream:attachmentStream];
                                                   }];
            }];
        }
        failure:^(NSError *error) {
            OWSLogWarn(@"Failed to redownload thumbnail with error: %@", error);
            [self.databaseStorage writeWithBlock:^(SDSAnyWriteTransaction *transaction) {
                [self.databaseStorage touchInteraction:message transaction:transaction];
            }];
        }];
}

- (void)didTapConversationItem:(id<ConversationViewItem>)viewItem quotedReply:(OWSQuotedReplyModel *)quotedReply
{
    OWSAssertIsOnMainThread();
    OWSAssertDebug(viewItem);
    OWSAssertDebug(quotedReply);
    OWSAssertDebug(quotedReply.timestamp > 0);
    OWSAssertDebug(quotedReply.authorAddress.isValid);

    __block NSIndexPath *_Nullable indexPath;
    [self.databaseStorage uiReadWithBlock:^(SDSAnyReadTransaction *transaction) {
        indexPath =
            [self.conversationViewModel ensureLoadWindowContainsQuotedReply:quotedReply transaction:transaction];
    }];

    if (quotedReply.isRemotelySourced || !indexPath) {
        [self presentRemotelySourcedQuotedReplyToast];
        return;
    }

    [self.collectionView scrollToItemAtIndexPath:indexPath
                                atScrollPosition:UICollectionViewScrollPositionTop
                                        animated:YES];

    // TODO: Highlight the quoted message?
}

- (void)didTapConversationItem:(id<ConversationViewItem>)viewItem linkPreview:(OWSLinkPreview *)linkPreview
{
    OWSAssertIsOnMainThread();

    NSURL *_Nullable url = [NSURL URLWithString:linkPreview.urlString];
    if (!url) {
        OWSFailDebug(@"Invalid link preview URL.");
        return;
    }

    if ([StickerPackInfo isStickerPackShareUrl:url]) {
        StickerPackInfo *_Nullable stickerPackInfo = [StickerPackInfo parseStickerPackShareUrl:url];

        if (stickerPackInfo == nil) {
            OWSFailDebug(@"Could not parse sticker pack share URL: %@", url);
        } else {
            StickerPackViewController *packView =
                [[StickerPackViewController alloc] initWithStickerPackInfo:stickerPackInfo];

            [packView presentFrom:self animated:YES];
            return;
        }
    }

    [UIApplication.sharedApplication openURL:url];
}

- (void)showDetailViewForViewItem:(id<ConversationViewItem>)conversationItem
{
    OWSAssertIsOnMainThread();
    OWSAssertDebug(conversationItem);
    OWSAssertDebug([conversationItem.interaction isKindOfClass:[TSMessage class]]);

    TSMessage *message = (TSMessage *)conversationItem.interaction;
    MessageDetailViewController *detailVC =
        [[MessageDetailViewController alloc] initWithViewItem:conversationItem
                                                      message:message
                                                       thread:self.thread
                                                         mode:MessageMetadataViewModeFocusOnMetadata];
    detailVC.delegate = self;
    [self.navigationController pushViewController:detailVC animated:YES];
}

- (void)populateReplyForViewItem:(id<ConversationViewItem>)conversationItem
{
    OWSLogDebug(@"user did tap reply");
    [self hideSearchUI];

    __block OWSQuotedReplyModel *quotedReply;
    [self.databaseStorage uiReadWithBlock:^(SDSAnyReadTransaction *transaction) {
        quotedReply = [OWSQuotedReplyModel quotedReplyForSendingWithConversationViewItem:conversationItem
                                                                             transaction:transaction];
    }];

    if (![quotedReply isKindOfClass:[OWSQuotedReplyModel class]]) {
        OWSFailDebug(@"unexpected quotedMessage: %@", quotedReply.class);
        return;
    }

    self.inputToolbar.quotedReply = quotedReply;
    [self.inputToolbar beginEditingMessage];
}

#pragma mark - OWSMessageStickerViewDelegate

- (void)showStickerPack:(StickerPackInfo *)stickerPackInfo
{
    OWSAssertIsOnMainThread();

    StickerPackViewController *packView = [[StickerPackViewController alloc] initWithStickerPackInfo:stickerPackInfo];
    [packView presentFrom:self animated:YES];
}

#pragma mark - OWSMessageViewOnceViewDelegate

- (void)didTapViewOnceAttachment:(id<ConversationViewItem>)viewItem
                attachmentStream:(TSAttachmentStream *)attachmentStream
{
    OWSAssertIsOnMainThread();
    OWSAssertDebug(viewItem);
    OWSAssertDebug(attachmentStream);

    [ViewOnceMessageViewController tryToPresentWithInteraction:viewItem.interaction from:self];
}

- (void)didTapViewOnceExpired:(id<ConversationViewItem>)viewItem
{
    OWSAssertIsOnMainThread();
    OWSAssertDebug(viewItem);

    if ([viewItem.interaction isKindOfClass:[TSOutgoingMessage class]]) {
        [self presentViewOnceOutgoingToast];
    } else {
        [self presentViewOnceAlreadyViewedToast];
    }
}

#pragma mark - CNContactViewControllerDelegate

- (void)contactViewController:(CNContactViewController *)viewController
       didCompleteWithContact:(nullable CNContact *)contact
{
    [self.navigationController popToViewController:self animated:YES];
}

#pragma mark - ContactsViewHelperDelegate

- (void)contactsViewHelperDidUpdateContacts
{
    // no-op
}

#pragma mark - Scroll Down Button

- (void)createConversationScrollButtons
{
    self.scrollDownButton = [[ConversationScrollButton alloc] initWithIconText:@"\uf103"];
    [self.scrollDownButton addTarget:self
                              action:@selector(scrollDownButtonTapped)
                    forControlEvents:UIControlEventTouchUpInside];
    [self.view addSubview:self.scrollDownButton];
    [self.scrollDownButton autoSetDimension:ALDimensionWidth toSize:ConversationScrollButton.buttonSize];
    [self.scrollDownButton autoSetDimension:ALDimensionHeight toSize:ConversationScrollButton.buttonSize];
    SET_SUBVIEW_ACCESSIBILITY_IDENTIFIER(self, _scrollDownButton);

    [self.scrollDownButton autoPinEdge:ALEdgeBottom toEdge:ALEdgeTop ofView:self.bottomBar];
    [self.scrollDownButton autoPinEdgeToSuperviewSafeArea:ALEdgeTrailing];
}

- (void)setHasUnreadMessages:(BOOL)hasUnreadMessages transaction:(SDSAnyReadTransaction *)transaction
{
    OWSAssertDebug(transaction);

    if (_hasUnreadMessages == hasUnreadMessages) {
        return;
    }

    _hasUnreadMessages = hasUnreadMessages;

    self.scrollDownButton.hasUnreadMessages = hasUnreadMessages;
}

- (void)scrollDownButtonTapped
{
    NSIndexPath *indexPathOfUnreadMessagesIndicator = [self indexPathOfUnreadMessagesIndicator];
    if (indexPathOfUnreadMessagesIndicator != nil) {
        NSInteger unreadRow = indexPathOfUnreadMessagesIndicator.row;

        BOOL isScrolledAboveUnreadIndicator = YES;
        NSArray<NSIndexPath *> *visibleIndices = self.collectionView.indexPathsForVisibleItems;
        for (NSIndexPath *indexPath in visibleIndices) {
            if (indexPath.row > unreadRow) {
                isScrolledAboveUnreadIndicator = NO;
                break;
            }
        }

        if (isScrolledAboveUnreadIndicator) {
            // Only scroll as far as the unread indicator if we're scrolled above the unread indicator.
            [[self collectionView] scrollToItemAtIndexPath:indexPathOfUnreadMessagesIndicator
                                          atScrollPosition:UICollectionViewScrollPositionTop
                                                  animated:YES];
            return;
        }
    }

    [self scrollToBottomAnimated:YES];
}

- (void)ensureScrollDownButton
{
    OWSAssertIsOnMainThread();

    if (self.isPresentingMessageActions) {
        return;
    }

    if (self.peek) {
        self.scrollDownButton.hidden = YES;
        return;
    }

    BOOL shouldShowScrollDownButton = NO;
    CGFloat scrollSpaceToBottom = (self.safeContentHeight + self.collectionView.contentInset.bottom
        - (self.collectionView.contentOffset.y + self.collectionView.frame.size.height));
    CGFloat pageHeight = (self.collectionView.frame.size.height
        - (self.collectionView.contentInset.top + self.collectionView.contentInset.bottom));
    // Show "scroll down" button if user is scrolled up at least
    // one page.
    BOOL isScrolledUp = scrollSpaceToBottom > pageHeight * 1.f;

    if (self.viewItems.count > 0) {
        id<ConversationViewItem> lastViewItem = [self.viewItems lastObject];
        OWSAssertDebug(lastViewItem);

        if (lastViewItem.interaction.sortId > self.lastVisibleSortId) {
            shouldShowScrollDownButton = YES;
        } else if (isScrolledUp) {
            shouldShowScrollDownButton = YES;
        }
    }

    self.scrollDownButton.hidden = !shouldShowScrollDownButton;
}

#pragma mark - Attachment Picking: Contacts

- (void)chooseContactForSending
{
    ContactsPicker *contactsPicker =
        [[ContactsPicker alloc] initWithAllowsMultipleSelection:NO subtitleCellType:SubtitleCellValueNone];
    contactsPicker.contactsPickerDelegate = self;
    contactsPicker.title
        = NSLocalizedString(@"CONTACT_PICKER_TITLE", @"navbar title for contact picker when sharing a contact");

    OWSNavigationController *navigationController =
        [[OWSNavigationController alloc] initWithRootViewController:contactsPicker];
    [self dismissKeyBoard];
    [self presentFormSheetViewController:navigationController animated:YES completion:nil];
}

#pragma mark - Attachment Picking: Documents

- (void)showAttachmentDocumentPickerMenu
{
    ActionSheetController *actionSheet = [ActionSheetController new];

    ActionSheetAction *mediaAction = [[ActionSheetAction alloc]
        initWithTitle:NSLocalizedString(@"MEDIA_FROM_LIBRARY_BUTTON", @"media picker option to choose from library")
                style:ActionSheetActionStyleDefault
              handler:^(ActionSheetAction *action) {
                  [self chooseFromLibraryAsDocument:YES];
              }];
    [actionSheet addAction:mediaAction];

    ActionSheetAction *browseAction = [[ActionSheetAction alloc]
        initWithTitle:NSLocalizedString(@"BROWSE_FILES_BUTTON", @"browse files option from file sharing menu")
                style:ActionSheetActionStyleDefault
              handler:^(ActionSheetAction *action) {
                  [self showDocumentPicker];
              }];
    [actionSheet addAction:browseAction];

    [actionSheet addAction:OWSActionSheets.cancelAction];

    [self dismissKeyBoard];
    [self presentActionSheet:actionSheet];
}

- (void)showDocumentPicker
{
    NSString *allItems = (__bridge NSString *)kUTTypeItem;
    NSArray<NSString *> *documentTypes = @[ allItems ];

    // UIDocumentPickerModeImport copies to a temp file within our container.
    // It uses more memory than "open" but lets us avoid working with security scoped URLs.
    UIDocumentPickerMode pickerMode = UIDocumentPickerModeImport;

    UIDocumentPickerViewController *pickerController =
        [[UIDocumentPickerViewController alloc] initWithDocumentTypes:documentTypes inMode:pickerMode];
    pickerController.delegate = self;

    [self dismissKeyBoard];
    [self presentFormSheetViewController:pickerController animated:YES completion:nil];
}

#pragma mark - Attachment Picking: GIFs

- (void)showGifPicker
{
    GifPickerNavigationViewController *gifModal = [GifPickerNavigationViewController new];
    gifModal.approvalDelegate = self;
    [self dismissKeyBoard];
    [self presentViewController:gifModal animated:YES completion:nil];
}

- (void)messageWasSent:(TSOutgoingMessage *)message
{
    OWSAssertIsOnMainThread();
    OWSAssertDebug(message);

    self.lastMessageSentDate = [NSDate new];
    [self.conversationViewModel clearUnreadMessagesIndicator];
    self.inputToolbar.quotedReply = nil;

    if ([Environment.shared.preferences soundInForeground]) {
        SystemSoundID soundId = [OWSSounds systemSoundIDForSound:OWSSound_MessageSent quiet:YES];
        AudioServicesPlaySystemSound(soundId);
    }
    [self.typingIndicators didSendOutgoingMessageInThread:self.thread];
}

#pragma mark UIDocumentMenuDelegate

- (void)documentMenu:(UIDocumentMenuViewController *)documentMenu
    didPickDocumentPicker:(UIDocumentPickerViewController *)documentPicker
{
    documentPicker.delegate = self;

    [self dismissKeyBoard];
    [self presentFormSheetViewController:documentPicker animated:YES completion:nil];
}

#pragma mark UIDocumentPickerDelegate

- (void)documentPicker:(UIDocumentPickerViewController *)controller didPickDocumentAtURL:(NSURL *)url
{
    OWSLogDebug(@"Picked document at url: %@", url);

    NSString *type;
    NSError *typeError;
    [url getResourceValue:&type forKey:NSURLTypeIdentifierKey error:&typeError];
    if (typeError) {
        OWSFailDebug(@"Determining type of picked document at url: %@ failed with error: %@", url, typeError);
    }
    if (!type) {
        OWSFailDebug(@"falling back to default filetype for picked document at url: %@", url);
        type = (__bridge NSString *)kUTTypeData;
    }

    NSNumber *isDirectory;
    NSError *isDirectoryError;
    [url getResourceValue:&isDirectory forKey:NSURLIsDirectoryKey error:&isDirectoryError];
    if (isDirectoryError) {
        OWSFailDebug(@"Determining if picked document was a directory failed with error: %@", isDirectoryError);
    } else if ([isDirectory boolValue]) {
        OWSLogInfo(@"User picked directory.");

        dispatch_async(dispatch_get_main_queue(), ^{
            [OWSActionSheets
                showActionSheetWithTitle:
                    NSLocalizedString(@"ATTACHMENT_PICKER_DOCUMENTS_PICKED_DIRECTORY_FAILED_ALERT_TITLE",
                        @"Alert title when picking a document fails because user picked a directory/bundle")
                                 message:NSLocalizedString(
                                             @"ATTACHMENT_PICKER_DOCUMENTS_PICKED_DIRECTORY_FAILED_ALERT_BODY",
                                             @"Alert body when picking a document fails because user picked a "
                                             @"directory/bundle")];
        });
        return;
    }

    NSString *filename = url.lastPathComponent;
    if (!filename) {
        OWSFailDebug(@"Unable to determine filename");
        filename = NSLocalizedString(
            @"ATTACHMENT_DEFAULT_FILENAME", @"Generic filename for an attachment with no known name");
    }

    OWSAssertDebug(type);
    OWSAssertDebug(filename);
    NSError *error;
    _Nullable id<DataSource> dataSource = [DataSourcePath dataSourceWithURL:url
                                                 shouldDeleteOnDeallocation:NO
                                                                      error:&error];
    if (dataSource == nil) {
        OWSFailDebug(@"error: %@", error);

        dispatch_async(dispatch_get_main_queue(), ^{
            [OWSActionSheets
                showActionSheetWithTitle:NSLocalizedString(@"ATTACHMENT_PICKER_DOCUMENTS_FAILED_ALERT_TITLE",
                                             @"Alert title when picking a document fails for an unknown reason")];
        });
        return;
    }

    [dataSource setSourceFilename:filename];

    // Although we want to be able to send higher quality attachments through the document picker
    // it's more important that we ensure the sent format is one all clients can accept (e.g. *not* quicktime .mov)
    if ([SignalAttachment isInvalidVideoWithDataSource:dataSource dataUTI:type]) {
        [self showApprovalDialogAfterProcessingVideoURL:url filename:filename];
        return;
    }

    // "Document picker" attachments _SHOULD NOT_ be resized, if possible.
    SignalAttachment *attachment =
        [SignalAttachment attachmentWithDataSource:dataSource dataUTI:type imageQuality:TSImageQualityOriginal];
    [self showApprovalDialogForAttachment:attachment];
}

#pragma mark - Media Libary

- (void)takePictureOrVideoWithPhotoCapture:(nullable PhotoCapture *)photoCapture
{
    [BenchManager startEventWithTitle:@"Show-Camera" eventId:@"Show-Camera"];
    [self ows_askForCameraPermissions:^(BOOL cameraGranted) {
        if (!cameraGranted) {
            OWSLogWarn(@"camera permission denied.");
            return;
        }
        [self ows_askForMicrophonePermissions:^(BOOL micGranted) {
            if (!micGranted) {
                OWSLogWarn(@"proceeding, though mic permission denied.");
                // We can still continue without mic permissions, but any captured video will
                // be silent.
            }

            SendMediaNavigationController *pickerModal =
                [SendMediaNavigationController showingCameraFirstWithPhotoCapture:photoCapture];
            pickerModal.sendMediaNavDelegate = self;

            [self dismissKeyBoard];
            [self presentFullScreenViewController:pickerModal animated:YES completion:nil];
        }];
    }];
}

- (void)chooseFromLibraryAsMedia
{
    OWSAssertIsOnMainThread();

    [self chooseFromLibraryAsDocument:NO];
}

- (void)chooseFromLibraryAsDocument:(BOOL)shouldTreatAsDocument
{
    OWSAssertIsOnMainThread();

    [BenchManager startEventWithTitle:@"Show-Media-Library" eventId:@"Show-Media-Library"];

    [self ows_askForMediaLibraryPermissions:^(BOOL granted) {
        if (!granted) {
            OWSLogWarn(@"Media Library permission denied.");
            return;
        }

        SendMediaNavigationController *pickerModal;
        if (shouldTreatAsDocument) {
            pickerModal = [SendMediaNavigationController asMediaDocumentPicker];
        } else {
            pickerModal = [SendMediaNavigationController showingMediaLibraryFirst];
        }

        pickerModal.sendMediaNavDelegate = self;

        [self dismissKeyBoard];
        [self presentFullScreenViewController:pickerModal animated:YES completion:nil];
    }];
}

#pragma mark - SendMediaNavDelegate

- (void)sendMediaNavDidCancel:(SendMediaNavigationController *)sendMediaNavigationController
{
    [self dismissViewControllerAnimated:YES completion:nil];
}

- (void)sendMediaNav:(SendMediaNavigationController *)sendMediaNavigationController
    didApproveAttachments:(NSArray<SignalAttachment *> *)attachments
              messageText:(nullable NSString *)messageText
{
    [self tryToSendAttachments:attachments messageText:messageText];
    [self.inputToolbar clearTextMessageAnimated:NO];

    // we want to already be at the bottom when the user returns, rather than have to watch
    // the new message scroll into view.
    [self scrollToBottomAnimated:NO];

    [self dismissViewControllerAnimated:YES completion:nil];
}

- (nullable NSString *)sendMediaNavInitialMessageText:(SendMediaNavigationController *)sendMediaNavigationController
{
    return self.inputToolbar.messageText;
}

- (void)sendMediaNav:(SendMediaNavigationController *)sendMediaNavigationController
    didChangeMessageText:(nullable NSString *)messageText
{
    [self.inputToolbar setMessageText:messageText animated:NO];
}

- (NSString *)sendMediaNavApprovalButtonImageName
{
    return @"send-solid-24";
}

- (BOOL)sendMediaNavCanSaveAttachments
{
    return YES;
}

- (nullable NSString *)sendMediaNavTextInputContextIdentifier
{
    return self.textInputContextIdentifier;
}

#pragma mark -

- (void)sendContactShare:(ContactShareViewModel *)contactShare
{
    OWSAssertIsOnMainThread();
    OWSAssertDebug(contactShare);

    OWSLogVerbose(@"Sending contact share.");

    __block BOOL didAddToProfileWhitelist;
    [self.databaseStorage
        asyncWriteWithBlock:^(SDSAnyWriteTransaction *transaction) {
            didAddToProfileWhitelist = [ThreadUtil addThreadToProfileWhitelistIfEmptyOrPendingRequest:self.thread
                                                                                          transaction:transaction];

            // TODO - in line with QuotedReply and other message attachments, saving should happen as part of sending
            // preparation rather than duplicated here and in the SAE
            if (contactShare.avatarImage) {
                [contactShare.dbRecord saveAvatarImage:contactShare.avatarImage transaction:transaction];
            }
        }
        completion:^{
            TSOutgoingMessage *message =
                [ThreadUtil enqueueMessageWithContactShare:contactShare.dbRecord inThread:self.thread];
            [self messageWasSent:message];

            if (didAddToProfileWhitelist) {
                [self ensureBannerState];
            }
        }];
}

- (void)showApprovalDialogAfterProcessingVideoURL:(NSURL *)movieURL filename:(nullable NSString *)filename
{
    OWSAssertIsOnMainThread();

    [ModalActivityIndicatorViewController
        presentFromViewController:self
                        canCancel:YES
                  backgroundBlock:^(ModalActivityIndicatorViewController *modalActivityIndicator) {
                      NSError *error;
                      id<DataSource>dataSource =
                          [DataSourcePath dataSourceWithURL:movieURL
                                 shouldDeleteOnDeallocation:NO
                                                      error:&error];
                      if (error != nil) {
                          [self showErrorAlertForAttachment:nil];
                          return;
                      }

                      dataSource.sourceFilename = filename;
                      VideoCompressionResult *compressionResult =
                          [SignalAttachment compressVideoAsMp4WithDataSource:dataSource
                                                                     dataUTI:(NSString *)kUTTypeMPEG4];

                      [compressionResult.attachmentPromise.then(^(SignalAttachment *attachment) {
                          OWSAssertIsOnMainThread();
                          OWSAssertDebug([attachment isKindOfClass:[SignalAttachment class]]);

                          if (modalActivityIndicator.wasCancelled) {
                              return;
                          }

                          [modalActivityIndicator dismissWithCompletion:^{
                              if (!attachment || [attachment hasError]) {
                                  OWSLogError(@"Invalid attachment: %@.",
                                      attachment ? [attachment errorName] : @"Missing data");
                                  [self showErrorAlertForAttachment:attachment];
                              } else {
                                  [self showApprovalDialogForAttachment:attachment];
                              }
                          }];
                      }) retainUntilComplete];
                  }];
}

#pragma mark - Audio

- (void)requestRecordingVoiceMemo
{
    OWSAssertIsOnMainThread();

    NSUUID *voiceMessageUUID = [NSUUID UUID];
    self.voiceMessageUUID = voiceMessageUUID;

    __weak typeof(self) weakSelf = self;
    [self ows_askForMicrophonePermissions:^(BOOL granted) {
        __strong typeof(self) strongSelf = weakSelf;
        if (!strongSelf) {
            return;
        }

        if (strongSelf.voiceMessageUUID != voiceMessageUUID) {
            // This voice message recording has been cancelled
            // before recording could begin.
            return;
        }

        if (granted) {
            [strongSelf startRecordingVoiceMemo];
        } else {
            OWSLogInfo(@"we do not have recording permission.");
            [strongSelf cancelVoiceMemo];
            [self ows_showNoMicrophonePermissionActionSheet];
        }
    }];
}

- (void)startRecordingVoiceMemo
{
    OWSAssertIsOnMainThread();

    OWSLogInfo(@"startRecordingVoiceMemo");

    // Cancel any ongoing audio playback.
    [self.audioAttachmentPlayer stop];
    self.audioAttachmentPlayer = nil;

    NSString *temporaryDirectory = OWSTemporaryDirectory();
    NSString *filename = [NSString stringWithFormat:@"%lld.m4a", [NSDate ows_millisecondTimeStamp]];
    NSString *filepath = [temporaryDirectory stringByAppendingPathComponent:filename];
    NSURL *fileURL = [NSURL fileURLWithPath:filepath];

    // Setup audio session
    BOOL configuredAudio = [self.audioSession startAudioActivity:self.recordVoiceNoteAudioActivity];
    if (!configuredAudio) {
        OWSFailDebug(@"Couldn't configure audio session");
        [self cancelVoiceMemo];
        return;
    }

    NSError *error;
    // Initiate and prepare the recorder
    self.audioRecorder = [[AVAudioRecorder alloc] initWithURL:fileURL
                                                     settings:@{
                                                         AVFormatIDKey : @(kAudioFormatMPEG4AAC),
                                                         AVSampleRateKey : @(44100),
                                                         AVNumberOfChannelsKey : @(2),
                                                         AVEncoderBitRateKey : @(128 * 1024),
                                                     }
                                                        error:&error];
    if (error) {
        OWSFailDebug(@"Couldn't create audioRecorder: %@", error);
        [self cancelVoiceMemo];
        return;
    }

    self.audioRecorder.meteringEnabled = YES;

    if (![self.audioRecorder prepareToRecord]) {
        OWSFailDebug(@"audioRecorder couldn't prepareToRecord.");
        [self cancelVoiceMemo];
        return;
    }

    if (![self.audioRecorder record]) {
        OWSFailDebug(@"audioRecorder couldn't record.");
        [self cancelVoiceMemo];
        return;
    }
}

- (void)endRecordingVoiceMemo
{
    OWSAssertIsOnMainThread();

    OWSLogInfo(@"endRecordingVoiceMemo");

    self.voiceMessageUUID = nil;

    if (!self.audioRecorder) {
        // No voice message recording is in progress.
        // We may be cancelling before the recording could begin.
        OWSLogError(@"Missing audioRecorder");
        return;
    }

    NSTimeInterval durationSeconds = self.audioRecorder.currentTime;

    [self stopRecording];

    const NSTimeInterval kMinimumRecordingTimeSeconds = 1.f;
    if (durationSeconds < kMinimumRecordingTimeSeconds) {
        OWSLogInfo(@"Discarding voice message; too short.");
        self.audioRecorder = nil;

        [self dismissKeyBoard];

        [OWSActionSheets
            showActionSheetWithTitle:
                NSLocalizedString(@"VOICE_MESSAGE_TOO_SHORT_ALERT_TITLE",
                    @"Title for the alert indicating the 'voice message' needs to be held to be held down to record.")
                             message:NSLocalizedString(@"VOICE_MESSAGE_TOO_SHORT_ALERT_MESSAGE",
                                         @"Message for the alert indicating the 'voice message' needs to be held to be "
                                         @"held "
                                         @"down to record.")];
        return;
    }

    NSError *error;
    _Nullable id<DataSource> dataSource =
        [DataSourcePath dataSourceWithURL:self.audioRecorder.url
               shouldDeleteOnDeallocation:YES
                                    error:&error];
    self.audioRecorder = nil;

    if (error != nil) {
        OWSFailDebug(@"Couldn't load audioRecorder data: %@", error);
        self.audioRecorder = nil;
        return;
    }

    NSString *filename = [NSLocalizedString(@"VOICE_MESSAGE_FILE_NAME", @"Filename for voice messages.")
        stringByAppendingPathExtension:@"m4a"];
    [dataSource setSourceFilename:filename];
    SignalAttachment *attachment =
        [SignalAttachment voiceMessageAttachmentWithDataSource:dataSource dataUTI:(NSString *)kUTTypeMPEG4Audio];
    OWSLogVerbose(@"voice memo duration: %f, file size: %zd", durationSeconds, [dataSource dataLength]);
    if (!attachment || [attachment hasError]) {
        OWSLogWarn(@"Invalid attachment: %@.", attachment ? [attachment errorName] : @"Missing data");
        [self showErrorAlertForAttachment:attachment];
    } else {
        [self tryToSendAttachments:@[ attachment ] messageText:nil];
    }
}

- (void)stopRecording
{
    [self.audioRecorder stop];
    [self.audioSession endAudioActivity:self.recordVoiceNoteAudioActivity];
}

- (void)cancelRecordingVoiceMemo
{
    OWSAssertIsOnMainThread();
    OWSLogDebug(@"cancelRecordingVoiceMemo");

    [self stopRecording];
    self.audioRecorder = nil;
    self.voiceMessageUUID = nil;
}

- (void)setAudioRecorder:(nullable AVAudioRecorder *)audioRecorder
{
    // Prevent device from sleeping while recording a voice message.
    if (audioRecorder) {
        [DeviceSleepManager.sharedInstance addBlockWithBlockObject:audioRecorder];
    } else if (_audioRecorder) {
        [DeviceSleepManager.sharedInstance removeBlockWithBlockObject:_audioRecorder];
    }

    _audioRecorder = audioRecorder;
}

#pragma mark Accessory View

- (void)cameraButtonPressed
{
    OWSAssertIsOnMainThread();

    [self takePictureOrVideoWithPhotoCapture:nil];
}

- (void)cameraButtonPressedWithPhotoCapture:(nullable PhotoCapture *)photoCapture
{
    OWSAssertIsOnMainThread();

    [self takePictureOrVideoWithPhotoCapture:photoCapture];
}

- (void)galleryButtonPressed
{
    OWSAssertIsOnMainThread();

    [self chooseFromLibraryAsMedia];
}

- (void)gifButtonPressed
{
    OWSAssertIsOnMainThread();

    [self showGifPicker];
}

- (void)fileButtonPressed
{
    OWSAssertIsOnMainThread();

    [self showAttachmentDocumentPickerMenu];
}

- (void)contactButtonPressed
{
    OWSAssertIsOnMainThread();

    [self chooseContactForSending];
}

- (void)locationButtonPressed
{
    OWSAssertIsOnMainThread();

    LocationPicker *locationPicker = [LocationPicker new];
    locationPicker.delegate = self;

    OWSNavigationController *navigationController =
        [[OWSNavigationController alloc] initWithRootViewController:locationPicker];
    [self dismissKeyBoard];
    [self presentFormSheetViewController:navigationController animated:YES completion:nil];
}

- (void)didSelectRecentPhotoWithAsset:(PHAsset *)asset attachment:(SignalAttachment *)attachment
{
    OWSAssertIsOnMainThread();

    [self dismissKeyBoard];

    SendMediaNavigationController *pickerModal =
        [SendMediaNavigationController showingApprovalWithPickedLibraryMediaAsset:asset
                                                                       attachment:attachment
                                                                         delegate:self];

    [self presentFullScreenViewController:pickerModal animated:true completion:nil];
}

- (nullable NSIndexPath *)lastVisibleIndexPath
{
    NSIndexPath *_Nullable lastVisibleIndexPath = nil;
    for (NSIndexPath *indexPath in [self.collectionView indexPathsForVisibleItems]) {
        if (!lastVisibleIndexPath || indexPath.row > lastVisibleIndexPath.row) {
            lastVisibleIndexPath = indexPath;
        }
    }
    if (lastVisibleIndexPath && lastVisibleIndexPath.row >= (NSInteger)self.viewItems.count) {
        // unclear to me why this should happen, so adding an assert to catch it.
        OWSFailDebug(@"invalid lastVisibleIndexPath");
        return (self.viewItems.count > 0 ? [NSIndexPath indexPathForRow:(NSInteger)self.viewItems.count - 1 inSection:0]
                                         : nil);
    }
    return lastVisibleIndexPath;
}

- (void)didScrollToBottom
{
    self.scrollDownButton.hidden = YES;
    
    [self updateLastVisibleSortIdWithSneakyAsyncTransaction];
}

// Certain view states changes (scroll state, view layout, etc.) can
// update which messages are visible and thus should be marked as
// read.  Many of those changes occur when UIKit responds to some
// app activity that may have an open transaction.  Therefore, we
// update the "last visible sort id" async to avoid opening a
// transaction within a transaction.
- (void)updateLastVisibleSortIdWithSneakyAsyncTransaction
{
    dispatch_async(dispatch_get_main_queue(), ^{
        [self.databaseStorage uiReadWithBlock:^(SDSAnyReadTransaction *transaction) {
            [self updateLastVisibleSortIdWithTransaction:transaction];
        }];
    });
}

- (void)updateLastVisibleSortIdWithTransaction:(SDSAnyReadTransaction *)transaction
{
    OWSAssertIsOnMainThread();

    NSIndexPath *_Nullable lastVisibleIndexPath = [self lastVisibleIndexPath];
    id<ConversationViewItem> _Nullable lastVisibleViewItem;
    if (lastVisibleIndexPath) {
        lastVisibleViewItem = [self viewItemForIndex:lastVisibleIndexPath.row];
    }

    // If the last item is currently a typing indicator, check the previous
    // view item (if one exists), since typing indicators don't have sortIds
    if ([lastVisibleViewItem.interaction isKindOfClass:[OWSTypingIndicatorInteraction class]] && lastVisibleIndexPath.row > 0) {
        lastVisibleViewItem = [self viewItemForIndex:lastVisibleIndexPath.row - 1];
    }

    if (lastVisibleViewItem) {
        uint64_t lastVisibleSortId = lastVisibleViewItem.interaction.sortId;
        self.lastVisibleSortId = MAX(self.lastVisibleSortId, lastVisibleSortId);
    }

    [self ensureScrollDownButton];

    InteractionFinder *interactionFinder = [[InteractionFinder alloc] initWithThreadUniqueId:self.thread.uniqueId];
    NSUInteger unreadCount = [interactionFinder unreadCountWithTransaction:transaction];

    [self setHasUnreadMessages:unreadCount > 0 transaction:transaction];
}

- (void)markVisibleMessagesAsRead
{
    if (self.presentedViewController) {
        return;
    }
    if (OWSWindowManager.sharedManager.shouldShowCallView) {
        return;
    }
    if (self.navigationController.topViewController != self) {
        return;
    }

    [self updateLastVisibleSortIdWithSneakyAsyncTransaction];

    uint64_t lastVisibleSortId = self.lastVisibleSortId;

    if (lastVisibleSortId == 0) {
        // No visible messages yet. New Thread.
        return;
    }

    OWSAssertIsOnMainThread();
    if (self.isMarkingAsRead) {
        return;
    }
    self.isMarkingAsRead = YES;
    [BenchManager benchAsyncWithTitle:@"marking as read"
                                block:^(void (^benchCompletion)(void)) {
                                    [OWSReadReceiptManager.sharedManager
                                        markAsReadLocallyBeforeSortId:self.lastVisibleSortId
                                                               thread:self.thread
                                             hasPendingMessageRequest:self.threadViewModel.hasPendingMessageRequest
                                                           completion:^{
                                                               OWSAssertIsOnMainThread();
                                                               self.isMarkingAsRead = NO;
                                                               benchCompletion();
                                                           }];
                                }];
}

- (void)conversationSettingsDidUpdateGroupThread:(TSGroupThread *)thread
{
    OWSAssertIsOnMainThread();
    self.thread = thread;

    [self.databaseStorage writeWithBlock:^(SDSAnyWriteTransaction *transaction) {
        // We updated the group, so if there was a pending message request we should accept it.
        [ThreadUtil addThreadToProfileWhitelistIfEmptyOrPendingRequest:thread transaction:transaction];
        [self updateDisappearingMessagesConfigurationWithTransaction:transaction];
    }];
}

- (void)popKeyBoard
{
    [self.inputToolbar beginEditingMessage];
}

- (void)dismissKeyBoard
{
    [self.inputToolbar endEditingMessage];
    [self.inputToolbar clearDesiredKeyboard];
}

#pragma mark Drafts

- (void)loadDraftInCompose
{
    OWSAssertIsOnMainThread();

    __block NSString *draft;
    [self.databaseStorage uiReadWithBlock:^(SDSAnyReadTransaction *transaction) {
        draft = [self.thread currentDraftWithTransaction:transaction];
    }];
    OWSAssertDebug(self.inputToolbar != nil);
    OWSAssertDebug(self.inputToolbar.messageText.length == 0);
    [self.inputToolbar setMessageText:draft animated:NO];
}

- (void)saveDraft
{
    if (!self.inputToolbar.hidden) {
        TSThread *thread = _thread;
        NSString *currentDraft = [self.inputToolbar messageText];

        [self.databaseStorage asyncWriteWithBlock:^(SDSAnyWriteTransaction *transaction) {
            [thread updateWithDraft:currentDraft transaction:transaction];
        }];
    }
}

#pragma mark Unread Badge

- (void)updateBackButtonUnreadCount
{
    OWSAssertIsOnMainThread();
    self.backButtonUnreadCount = [OWSMessageUtils.sharedManager unreadMessagesCountExcept:self.thread];
}

- (void)setBackButtonUnreadCount:(NSUInteger)unreadCount
{
    OWSAssertIsOnMainThread();
    if (_backButtonUnreadCount == unreadCount) {
        // No need to re-render same count.
        return;
    }
    _backButtonUnreadCount = unreadCount;

    OWSAssertDebug(_backButtonUnreadCountView != nil);
    _backButtonUnreadCountView.hidden = unreadCount <= 0;

    OWSAssertDebug(_backButtonUnreadCountLabel != nil);

    // Max out the unread count at 99+.
    const NSUInteger kMaxUnreadCount = 99;
    _backButtonUnreadCountLabel.text = [OWSFormat formatInt:(int)MIN(kMaxUnreadCount, unreadCount)];
}

#pragma mark 3D Touch Preview Actions

- (NSArray<id<UIPreviewActionItem>> *)previewActionItems
{
    return @[];
}

#pragma mark - ConversationHeaderViewDelegate

- (void)didTapConversationHeaderView:(ConversationHeaderView *)conversationHeaderView
{
    [self showConversationSettings];
}

#ifdef USE_DEBUG_UI
- (void)navigationTitleLongPressed:(UIGestureRecognizer *)gestureRecognizer
{
    if (gestureRecognizer.state == UIGestureRecognizerStateBegan) {
        [DebugUITableViewController presentDebugUIForThread:self.thread fromViewController:self];
    }
}
#endif

#pragma mark - ConversationInputTextViewDelegate

- (void)textViewDidChange:(UITextView *)textView
{
    if (textView.text.length > 0) {
        [self.typingIndicators didStartTypingOutgoingInputInThread:self.thread];
    }
}

- (void)inputTextViewSendMessagePressed
{
    [self sendButtonPressed];
}

- (void)didPasteAttachment:(SignalAttachment *_Nullable)attachment
{
    OWSLogError(@"");

    [self showApprovalDialogForAttachment:attachment];
}

- (void)showApprovalDialogForAttachment:(SignalAttachment *_Nullable)attachment
{
    if (attachment == nil) {
        OWSFailDebug(@"attachment was unexpectedly nil");
        [self showErrorAlertForAttachment:nil];
        return;
    }
    [self showApprovalDialogForAttachments:@[ attachment ]];
}

- (void)showApprovalDialogForAttachments:(NSArray<SignalAttachment *> *)attachments
{
    OWSNavigationController *modal =
        [AttachmentApprovalViewController wrappedInNavControllerWithAttachments:attachments
                                                             initialMessageText:self.inputToolbar.messageText
                                                               approvalDelegate:self];

    [self presentFullScreenViewController:modal animated:YES completion:nil];
}

- (void)tryToSendAttachments:(NSArray<SignalAttachment *> *)attachments messageText:(NSString *_Nullable)messageText
{
    OWSLogError(@"");

    DispatchMainThreadSafe(^{
        __weak ConversationViewController *weakSelf = self;
        if ([self isBlockedConversation]) {
            [self showUnblockConversationUI:^(BOOL isBlocked) {
                if (!isBlocked) {
                    [weakSelf tryToSendAttachments:attachments messageText:messageText];
                }
            }];
            return;
        }

        BOOL didShowSNAlert = [self
            showSafetyNumberConfirmationIfNecessaryWithConfirmationText:[SafetyNumberStrings confirmSendButton]
                                                             completion:^(BOOL didConfirmIdentity) {
                                                                 if (didConfirmIdentity) {
                                                                     [weakSelf tryToSendAttachments:attachments
                                                                                        messageText:messageText];
                                                                 }
                                                             }];
        if (didShowSNAlert) {
            return;
        }

        for (SignalAttachment *attachment in attachments) {
            if ([attachment hasError]) {
                OWSLogWarn(@"Invalid attachment: %@.", attachment ? [attachment errorName] : @"Missing data");
                [self showErrorAlertForAttachment:attachment];
                return;
            }
        }

        BOOL didAddToProfileWhitelist =
            [ThreadUtil addThreadToProfileWhitelistIfEmptyOrPendingRequestWithSneakyTransaction:self.thread];

        __block TSOutgoingMessage *message;
        [self.databaseStorage uiReadWithBlock:^(SDSAnyReadTransaction *_Nonnull transaction) {
            message = [ThreadUtil enqueueMessageWithText:messageText
                                        mediaAttachments:attachments
                                                inThread:self.thread
                                        quotedReplyModel:self.inputToolbar.quotedReply
                                        linkPreviewDraft:nil
                                             transaction:transaction];
        }];

        [self messageWasSent:message];

        if (didAddToProfileWhitelist) {
            [self ensureBannerState];
        }
    });
}

- (void)applyTheme
{
    OWSAssertIsOnMainThread();

    // make sure toolbar extends below iPhoneX home button.
    self.view.backgroundColor = Theme.toolbarBackgroundColor;
    self.collectionView.backgroundColor = Theme.backgroundColor;

    [self updateNavigationTitle];
    [self updateNavigationBarSubtitleLabel];

    [self createInputToolbar];
    [self updateInputToolbarLayout];
    [self updateBarButtonItems];

    [self reloadData];

    // Re-styling the message actions is tricky,
    // since this happens rarely just dismiss
    [self dismissMessageActionsAnimated:NO];
    [self dismissReactionsDetailSheetAnimated:NO];
}

- (void)reloadData
{
    if (self.viewHasEverAppeared) {
        // [UICollectionView reloadData] sometimes has no effect.
        // This might be a regression in iOS 13? reloadSections
        // does not appear to have the same issue.
        [UIView performWithoutAnimation:^{
            [self.collectionView reloadSections:[NSIndexSet indexSetWithIndex:0]];
            [self.collectionView.collectionViewLayout invalidateLayout];
        }];
    } else {
        // Don't reload sections until the view has appeared and the
        // collection view has loaded.
        [self.collectionView reloadData];
        [self.collectionView.collectionViewLayout invalidateLayout];
    }
}

- (void)createInputToolbar
{
    NSString *_Nullable existingDraft;
    if (_inputToolbar != nil) {
        existingDraft = _inputToolbar.messageText;
    }

    _inputToolbar = [[ConversationInputToolbar alloc] initWithConversationStyle:self.conversationStyle];
    [self.inputToolbar setMessageText:existingDraft animated:NO];
    self.inputToolbar.inputToolbarDelegate = self;
    self.inputToolbar.inputTextViewDelegate = self;
    SET_SUBVIEW_ACCESSIBILITY_IDENTIFIER(self, _inputToolbar);
    [self reloadBottomBar];
}

#pragma mark - AttachmentApprovalViewControllerDelegate

- (void)attachmentApprovalDidAppear:(AttachmentApprovalViewController *)attachmentApproval
{
    // no-op
}

- (void)attachmentApproval:(AttachmentApprovalViewController *)attachmentApproval
     didApproveAttachments:(NSArray<SignalAttachment *> *)attachments
               messageText:(NSString *_Nullable)messageText
{
    [self tryToSendAttachments:attachments messageText:messageText];
    [self.inputToolbar clearTextMessageAnimated:NO];
    [self dismissViewControllerAnimated:YES completion:nil];

    // We always want to scroll to the bottom of the conversation after the local user
    // sends a message.  Normally, this is taken care of in yapDatabaseModified:, but
    // we don't listen to db modifications when this view isn't visible, i.e. when the
    // attachment approval view is presented.
    [self scrollToBottomAnimated:NO];
}

- (void)attachmentApprovalDidCancel:(AttachmentApprovalViewController *)attachmentApproval
{
    [self dismissViewControllerAnimated:YES completion:nil];
}

- (void)attachmentApproval:(AttachmentApprovalViewController *)attachmentApproval
      didChangeMessageText:(nullable NSString *)newMessageText
{
    [self.inputToolbar setMessageText:newMessageText animated:NO];
}

- (nullable NSString *)attachmentApprovalTextInputContextIdentifier
{
    return self.textInputContextIdentifier;
}

#pragma mark -

- (void)showErrorAlertForAttachment:(SignalAttachment *_Nullable)attachment
{
    OWSAssertDebug(attachment == nil || [attachment hasError]);

    NSString *errorMessage
        = (attachment ? [attachment localizedErrorDescription] : [SignalAttachment missingDataErrorMessage]);

    OWSLogError(@": %@", errorMessage);

    [OWSActionSheets showActionSheetWithTitle:NSLocalizedString(@"ATTACHMENT_ERROR_ALERT_TITLE",
                                                  @"The title of the 'attachment error' alert.")
                                      message:errorMessage];
}

- (CGFloat)safeContentHeight
{
    // Don't use self.collectionView.contentSize.height as the collection view's
    // content size might not be set yet.
    //
    // We can safely call prepareLayout to ensure the layout state is up-to-date
    // since our layout uses a dirty flag internally to debounce redundant work.
    [self.layout prepareLayout];
    return [self.collectionView.collectionViewLayout collectionViewContentSize].height;
}

- (void)scrollToBottomAnimated:(BOOL)animated
{
    OWSAssertIsOnMainThread();

    if (self.isUserScrolling) {
        return;
    }

    if (self.conversationViewModel.canLoadNewerItems) {
        [self.databaseStorage uiReadWithBlock:^(SDSAnyReadTransaction *transaction) {
            [self.conversationViewModel ensureLoadWindowContainsNewestItemsWithTransaction:transaction];
        }];
    }

    // Ensure the view is fully layed out before we try to scroll to the bottom, since
    // we use the collectionView bounds to determine where the "bottom" is.
    [self.view layoutIfNeeded];

    const CGFloat topInset = ^{
        if (@available(iOS 11, *)) {
            return -self.collectionView.adjustedContentInset.top;
        } else {
            return -self.collectionView.contentInset.top;
        }
    }();

    const CGFloat bottomInset = ^{
        if (@available(iOS 11, *)) {
            return -self.collectionView.adjustedContentInset.bottom;
        } else {
            return -self.collectionView.contentInset.bottom;
        }
    }();

    const CGFloat firstContentPageTop = topInset;
    const CGFloat collectionViewUnobscuredHeight = self.collectionView.bounds.size.height + bottomInset;
    const CGFloat lastContentPageTop = self.safeContentHeight - collectionViewUnobscuredHeight;

    CGFloat dstY = MAX(firstContentPageTop, lastContentPageTop);

    [self.collectionView setContentOffset:CGPointMake(0, dstY) animated:animated];
    [self didScrollToBottom];
}

- (void)scrollToFirstUnreadMessage:(BOOL)isAnimated
{
    [self scrollToDefaultPosition:isAnimated];
}

#pragma mark - UIScrollViewDelegate

- (void)updateLastKnownDistanceFromBottom
{
    // Never update the lastKnownDistanceFromBottom,
    // if we're presenting the message actions which
    // temporarily meddles with the content insets.
    if (!self.isPresentingMessageActions) {
        self.lastKnownDistanceFromBottom = @(self.safeDistanceFromBottom);
    }
}

- (void)scrollViewDidScroll:(UIScrollView *)scrollView
{
    // Constantly try to update the lastKnownDistanceFromBottom.
    [self updateLastKnownDistanceFromBottom];

    [self updateLastVisibleSortIdWithSneakyAsyncTransaction];

    [self.autoLoadMoreTimer invalidate];
    self.autoLoadMoreTimer = [NSTimer weakScheduledTimerWithTimeInterval:0.1f
                                                                  target:self
                                                                selector:@selector(autoLoadMoreTimerDidFire)
                                                                userInfo:nil
                                                                 repeats:NO];
}

- (void)autoLoadMoreTimerDidFire
{
    [self autoLoadMoreIfNecessary];
}

- (void)scrollViewWillBeginDragging:(UIScrollView *)scrollView
{
    self.userHasScrolled = YES;
    self.isUserScrolling = YES;
}

- (void)scrollViewDidEndDragging:(UIScrollView *)scrollView willDecelerate:(BOOL)decelerate
{
    self.isUserScrolling = NO;
}

#pragma mark - OWSConversationSettingsViewDelegate

- (void)resendGroupUpdateForErrorMessage:(TSErrorMessage *)message
{
    OWSAssertIsOnMainThread();
    OWSAssertDebug([_thread isKindOfClass:[TSGroupThread class]]);
    OWSAssertDebug(message);

    TSGroupThread *groupThread = (TSGroupThread *)self.thread;
    [[GroupManager sendGroupUpdateMessageObjcWithThread:groupThread].thenOn(
        dispatch_get_global_queue(DISPATCH_QUEUE_PRIORITY_DEFAULT, 0), ^{
            OWSLogInfo(@"Group updated, removing group creation error.");

            [self.databaseStorage writeWithBlock:^(SDSAnyWriteTransaction *transaction) {
                [message anyRemoveWithTransaction:transaction];
            }];
        }) retainUntilComplete];
}

- (void)conversationColorWasUpdated
{
    [self.conversationStyle updateProperties];
    [self.headerView updateAvatar];
    [self resetContentAndLayoutWithSneakyTransaction];
}

- (void)popAllConversationSettingsViewsWithCompletion:(void (^_Nullable)(void))completionBlock
{
    if (self.presentedViewController) {
        [self.presentedViewController dismissViewControllerAnimated:YES
                                                         completion:^{
                                                             [self.navigationController
                                                                 popToViewController:self
                                                                            animated:YES
                                                                          completion:completionBlock];
                                                         }];
    } else {
        [self.navigationController popToViewController:self animated:YES completion:completionBlock];
    }
}

#pragma mark - Conversation Search

- (void)conversationSettingsDidRequestConversationSearch:(OWSConversationSettingsViewController *)conversationSettingsViewController
{
    [self showSearchUI];
    [self popAllConversationSettingsViewsWithCompletion:^{
        // This delay is unfortunate, but without it, self.searchController.uiSearchController.searchBar
        // isn't yet ready to become first responder. Presumably we're still mid transition.
        // A hardcorded constant like this isn't great because it's either too slow, making our users
        // wait, or too fast, and fails to wait long enough to be ready to become first responder.
        // Luckily in this case the stakes aren't catastrophic. In the case that we're too aggressive
        // the user will just have to manually tap into the search field before typing.

        // Leaving this assert in as proof that we're not ready to become first responder yet.
        // If this assert fails, *great* maybe we can get rid of this delay.
        OWSAssertDebug(![self.searchController.uiSearchController.searchBar canBecomeFirstResponder]);

        dispatch_after(dispatch_time(DISPATCH_TIME_NOW, (int64_t)(0.5 * NSEC_PER_SEC)), dispatch_get_main_queue(), ^{
            [self.searchController.uiSearchController.searchBar becomeFirstResponder];
        });
    }];
}

- (void)showSearchUI
{
    self.isShowingSearchUI = YES;

    if (@available(iOS 11.0, *)) {
        self.navigationItem.searchController = self.searchController.uiSearchController;
    } else {
        // Note: setting a searchBar as the titleView causes UIKit to render the navBar
        // *slightly* taller (44pt -> 56pt)
        self.navigationItem.titleView = self.searchController.uiSearchController.searchBar;
    }

    [self updateBarButtonItems];
    [self reloadBottomBar];
}

- (void)hideSearchUI
{
    self.isShowingSearchUI = NO;

    if (@available(iOS 11.0, *)) {
        self.navigationItem.searchController = nil;
        // HACK: For some reason at this point the OWSNavbar retains the extra space it
        // used to house the search bar. This only seems to occur when dismissing
        // the search UI when scrolled to the very top of the conversation.
        [self.navigationController.navigationBar sizeToFit];
    } else {
        self.navigationItem.titleView = self.headerView;
    }

    [self updateBarButtonItems];
    [self reloadBottomBar];
}

#pragma mark ConversationSearchControllerDelegate

- (void)didDismissSearchController:(UISearchController *)searchController
{
    OWSLogVerbose(@"");
    OWSAssertIsOnMainThread();
    [self hideSearchUI];
}

- (void)conversationSearchController:(ConversationSearchController *)conversationSearchController
              didUpdateSearchResults:(nullable ConversationScreenSearchResultSet *)conversationScreenSearchResultSet
{
    OWSAssertIsOnMainThread();

    OWSLogInfo(@"conversationScreenSearchResultSet: %@", conversationScreenSearchResultSet.debugDescription);
    self.lastSearchedText = conversationScreenSearchResultSet.searchText;
    [UIView performWithoutAnimation:^{
        [self.collectionView reloadItemsAtIndexPaths:self.collectionView.indexPathsForVisibleItems];
    }];
    if (conversationScreenSearchResultSet) {
        [BenchManager completeEventWithEventId:self.lastSearchedText];
    }
}

- (void)conversationSearchController:(ConversationSearchController *)conversationSearchController
                  didSelectMessageId:(NSString *)messageId
{
    OWSLogDebug(@"messageId: %@", messageId);
    [self scrollToInteractionId:messageId];
    [BenchManager completeEventWithEventId:[NSString stringWithFormat:@"Conversation Search Nav: %@", messageId]];
}

- (void)scrollToInteractionId:(NSString *)interactionId
{
    __block NSIndexPath *_Nullable indexPath;
    [self.databaseStorage uiReadWithBlock:^(SDSAnyReadTransaction *transaction) {
        indexPath =
            [self.conversationViewModel ensureLoadWindowContainsInteractionId:interactionId transaction:transaction];
    }];

    if (!indexPath) {
        OWSFailDebug(@"unable to find indexPath");
        return;
    }

    [self.collectionView scrollToItemAtIndexPath:indexPath
                                atScrollPosition:UICollectionViewScrollPositionCenteredVertically
                                        animated:YES];
}

#pragma mark - ConversationViewLayoutDelegate

- (NSArray<id<ConversationViewLayoutItem>> *)layoutItems
{
    return self.viewItems;
}

- (CGFloat)layoutHeaderHeight
{
    return (self.showLoadOlderHeader ? LoadMoreMessagesView.fixedHeight : 0.f);
}

- (CGFloat)layoutFooterHeight
{
    return (self.showLoadNewerHeader ? LoadMoreMessagesView.fixedHeight : 0.f);
}

#pragma mark - ConversationInputToolbarDelegate

- (void)sendButtonPressed
{
    [BenchManager startEventWithTitle:@"Send Message" eventId:@"message-send"];
    [BenchManager startEventWithTitle:@"Send Message milestone: clearTextMessageAnimated completed"
                              eventId:@"fromSendUntil_clearTextMessageAnimated"];
    [BenchManager startEventWithTitle:@"Send Message milestone: toggleDefaultKeyboard completed"
                              eventId:@"fromSendUntil_toggleDefaultKeyboard"];

    [self.inputToolbar acceptAutocorrectSuggestion];
    [self tryToSendTextMessage:self.inputToolbar.messageText updateKeyboardState:YES];
}

- (void)tryToSendTextMessage:(NSString *)text updateKeyboardState:(BOOL)updateKeyboardState
{
    OWSAssertIsOnMainThread();

    __weak ConversationViewController *weakSelf = self;
    if ([self isBlockedConversation]) {
        [self showUnblockConversationUI:^(BOOL isBlocked) {
            if (!isBlocked) {
                [weakSelf tryToSendTextMessage:text updateKeyboardState:NO];
            }
        }];
        return;
    }

    BOOL didShowSNAlert =
        [self showSafetyNumberConfirmationIfNecessaryWithConfirmationText:[SafetyNumberStrings confirmSendButton]
                                                               completion:^(BOOL didConfirmIdentity) {
                                                                   if (didConfirmIdentity) {
                                                                       [weakSelf tryToSendTextMessage:text
                                                                                  updateKeyboardState:NO];
                                                                   }
                                                               }];
    if (didShowSNAlert) {
        return;
    }

    text = [text ows_stripped];

    if (text.length < 1) {
        return;
    }

    BOOL didAddToProfileWhitelist =
        [ThreadUtil addThreadToProfileWhitelistIfEmptyOrPendingRequestWithSneakyTransaction:self.thread];
    __block TSOutgoingMessage *message;

    [self.databaseStorage uiReadWithBlock:^(SDSAnyReadTransaction *transaction) {
        message = [ThreadUtil enqueueMessageWithText:text
                                            inThread:self.thread
                                    quotedReplyModel:self.inputToolbar.quotedReply
                                    linkPreviewDraft:self.inputToolbar.linkPreviewDraft
                                         transaction:transaction];
    }];
    [self.conversationViewModel clearUnreadMessagesIndicator];
    [self.conversationViewModel appendUnsavedOutgoingTextMessage:message];
    [self messageWasSent:message];

    // Clearing the text message is a key part of the send animation.
    // It takes 10-15ms, but we do it inline rather than dispatch async
    // since the send can't feel "complete" without it.
    [BenchManager benchWithTitle:@"clearTextMessageAnimated"
                           block:^{
                               [self.inputToolbar clearTextMessageAnimated:YES];
                           }];
    [BenchManager completeEventWithEventId:@"fromSendUntil_clearTextMessageAnimated"];

    dispatch_async(dispatch_get_main_queue(), ^{
        // After sending we want to return from the numeric keyboard to the
        // alphabetical one. Because this is so slow (40-50ms), we prefer it
        // happens async, after any more essential send UI work is done.
        [BenchManager benchWithTitle:@"toggleDefaultKeyboard"
                               block:^{
                                   [self.inputToolbar toggleDefaultKeyboard];
                               }];
        [BenchManager completeEventWithEventId:@"fromSendUntil_toggleDefaultKeyboard"];
    });

    [self.databaseStorage asyncWriteWithBlock:^(SDSAnyWriteTransaction *transaction) {
        [self.thread updateWithDraft:@"" transaction:transaction];
    }];

    if (didAddToProfileWhitelist) {
        [self ensureBannerState];
    }
}

- (void)sendSticker:(StickerInfo *)stickerInfo
{
    OWSAssertIsOnMainThread();
    OWSAssertDebug(stickerInfo);

    OWSLogVerbose(@"Sending sticker.");

    TSOutgoingMessage *message = [ThreadUtil enqueueMessageWithInstalledSticker:stickerInfo inThread:self.thread];
    [self messageWasSent:message];
}

- (void)presentManageStickersView
{
    OWSAssertIsOnMainThread();

    ManageStickersViewController *manageStickersView = [ManageStickersViewController new];
    OWSNavigationController *navigationController =
        [[OWSNavigationController alloc] initWithRootViewController:manageStickersView];
    [self presentFormSheetViewController:navigationController animated:YES completion:nil];
}

- (void)updateToolbarHeight
{
    [self updateInputAccessoryPlaceholderHeight];

    // Normally, the keyboard frame change triggered by updating
    // the bottom bar height will cause the content insets to reload.
    // However, if the toolbar updates while it's not the first
    // responder (e.g. dismissing a quoted reply) we need to preserve
    // our constraints here.
    if (!self.inputToolbar.isInputViewFirstResponder) {
        [self updateContentInsetsAnimated:NO];
    }
}

- (void)voiceMemoGestureDidStart
{
    OWSAssertIsOnMainThread();

    OWSLogInfo(@"voiceMemoGestureDidStart");

    const CGFloat kIgnoreMessageSendDoubleTapDurationSeconds = 2.f;
    if (self.lastMessageSentDate &&
        [[NSDate new] timeIntervalSinceDate:self.lastMessageSentDate] < kIgnoreMessageSendDoubleTapDurationSeconds) {
        // If users double-taps the message send button, the second tap can look like a
        // very short voice message gesture.  We want to ignore such gestures.
        [self.inputToolbar cancelVoiceMemoIfNecessary];
        [self.inputToolbar hideVoiceMemoUI:NO];
        [self cancelRecordingVoiceMemo];
        return;
    }

    [self.inputToolbar showVoiceMemoUI];
    AudioServicesPlaySystemSound(kSystemSoundID_Vibrate);
    [self requestRecordingVoiceMemo];
}

- (void)voiceMemoGestureDidComplete
{
    OWSAssertIsOnMainThread();

    OWSLogInfo(@"");

    [self.inputToolbar hideVoiceMemoUI:YES];
    [self endRecordingVoiceMemo];
    AudioServicesPlaySystemSound(kSystemSoundID_Vibrate);
}

- (void)voiceMemoGestureDidLock
{
    OWSAssertIsOnMainThread();
    OWSLogInfo(@"");

    [self.inputToolbar lockVoiceMemoUI];
}

- (void)voiceMemoGestureDidCancel
{
    OWSAssertIsOnMainThread();

    OWSLogInfo(@"voiceMemoGestureDidCancel");

    [self.inputToolbar hideVoiceMemoUI:NO];
    [self cancelRecordingVoiceMemo];
    AudioServicesPlaySystemSound(kSystemSoundID_Vibrate);
}

- (void)voiceMemoGestureDidUpdateCancelWithRatioComplete:(CGFloat)cancelAlpha
{
    OWSAssertIsOnMainThread();

    [self.inputToolbar setVoiceMemoUICancelAlpha:cancelAlpha];
}

- (void)cancelVoiceMemo
{
    OWSAssertIsOnMainThread();

    [self.inputToolbar cancelVoiceMemoIfNecessary];
    [self.inputToolbar hideVoiceMemoUI:NO];
    [self cancelRecordingVoiceMemo];
}

#pragma mark - Database Observation

- (void)setIsUserScrolling:(BOOL)isUserScrolling
{
    _isUserScrolling = isUserScrolling;

    [self autoLoadMoreIfNecessary];
}

- (void)setIsViewVisible:(BOOL)isViewVisible
{
    _isViewVisible = isViewVisible;

    [self updateCellsVisible];
}

- (void)updateCellsVisible
{
    BOOL isAppInBackground = CurrentAppContext().isInBackground;
    BOOL isCellVisible = self.isViewVisible && !isAppInBackground;
    for (ConversationViewCell *cell in self.collectionView.visibleCells) {
        cell.isCellVisible = isCellVisible;
    }
}

#pragma mark - ConversationCollectionViewDelegate

- (void)collectionViewWillChangeSizeFrom:(CGSize)oldSize to:(CGSize)newSize
{
    OWSAssertIsOnMainThread();
}

- (void)collectionViewDidChangeSizeFrom:(CGSize)oldSize to:(CGSize)newSize
{
    OWSAssertIsOnMainThread();

    if (oldSize.width != newSize.width) {
        [self resetForSizeOrOrientationChange];
    }

    [self updateLastVisibleSortIdWithSneakyAsyncTransaction];
}

#pragma mark - View Items

- (nullable id<ConversationViewItem>)viewItemForIndex:(NSInteger)index
{
    if (index < 0 || index >= (NSInteger)self.viewItems.count) {
        OWSFailDebug(@"Invalid view item index: %lu", (unsigned long)index);
        return nil;
    }
    return self.viewItems[(NSUInteger)index];
}

#pragma mark - UICollectionViewDataSource

- (NSInteger)collectionView:(UICollectionView *)collectionView numberOfItemsInSection:(NSInteger)section
{
    return (NSInteger)self.viewItems.count;
}

- (UICollectionViewCell *)collectionView:(UICollectionView *)collectionView
                  cellForItemAtIndexPath:(NSIndexPath *)indexPath
{
    id<ConversationViewItem> _Nullable viewItem = [self viewItemForIndex:indexPath.row];
    ConversationViewCell *cell = [viewItem dequeueCellForCollectionView:self.collectionView indexPath:indexPath];
    if (!cell) {
        OWSFailDebug(@"Could not dequeue cell.");
        return cell;
    }
    cell.viewItem = viewItem;
    cell.delegate = self;
    if ([cell isKindOfClass:[OWSMessageCell class]]) {
        OWSMessageCell *messageCell = (OWSMessageCell *)cell;
        messageCell.messageBubbleView.delegate = self;
        messageCell.messageStickerView.delegate = self;
        messageCell.messageViewOnceView.delegate = self;

        // There are cases where we don't have a navigation controller, such as if we got here through 3d touch.
        // Make sure we only register the gesture interaction if it actually exists. This helps the swipe back
        // gesture work reliably without conflict with audio scrubbing or swipe-to-repy.
        if (self.navigationController) {
            [messageCell.panGestureRecognizer
                requireGestureRecognizerToFail:self.navigationController.interactivePopGestureRecognizer];
        }
    }
    cell.conversationStyle = self.conversationStyle;

    [cell loadForDisplay];

    // This must happen after load for display, since the tap
    // gesture doesn't get added to a view until this point.
    if ([cell isKindOfClass:[OWSMessageCell class]]) {
        OWSMessageCell *messageCell = (OWSMessageCell *)cell;
        [self.tapGestureRecognizer requireGestureRecognizerToFail:messageCell.messageViewTapGestureRecognizer];
        [self.tapGestureRecognizer requireGestureRecognizerToFail:messageCell.contentViewTapGestureRecognizer];
    }

#ifdef DEBUG
    // TODO: Confirm with nancy if this will work.
    NSString *cellName = [NSString stringWithFormat:@"interaction.%@", NSUUID.UUID.UUIDString];
    if (viewItem.hasBodyText && viewItem.displayableBodyText.displayText.length > 0) {
        NSString *textForId =
            [viewItem.displayableBodyText.displayText stringByReplacingOccurrencesOfString:@" " withString:@"_"];
        cellName = [NSString stringWithFormat:@"message.text.%@", textForId];
    } else if (viewItem.stickerInfo) {
        cellName = [NSString stringWithFormat:@"message.sticker.%@", [viewItem.stickerInfo asKey]];
    }
    cell.accessibilityIdentifier = ACCESSIBILITY_IDENTIFIER_WITH_NAME(self, cellName);
#endif

    return cell;
}

- (UICollectionReusableView *)collectionView:(UICollectionView *)collectionView
           viewForSupplementaryElementOfKind:(NSString *)kind
                                 atIndexPath:(NSIndexPath *)indexPath
{
    if ([kind isEqualToString:UICollectionElementKindSectionHeader] ||
        [kind isEqualToString:UICollectionElementKindSectionFooter]) {
        LoadMoreMessagesView *loadMoreView =
            [self.collectionView dequeueReusableSupplementaryViewOfKind:kind
                                                    withReuseIdentifier:LoadMoreMessagesView.reuseIdentifier
                                                           forIndexPath:indexPath];
        [loadMoreView configureForDisplay];
        return loadMoreView;
    }
    OWSFailDebug(@"unexpected supplementaryElement: %@", kind);
    return [UICollectionReusableView new];
}

#pragma mark - UICollectionViewDelegate

- (void)collectionView:(UICollectionView *)collectionView
       willDisplayCell:(UICollectionViewCell *)cell
    forItemAtIndexPath:(NSIndexPath *)indexPath
{
    OWSAssertDebug([cell isKindOfClass:[ConversationViewCell class]]);

    ConversationViewCell *conversationViewCell = (ConversationViewCell *)cell;
    conversationViewCell.isCellVisible = YES;
}

- (void)collectionView:(UICollectionView *)collectionView
    didEndDisplayingCell:(nonnull UICollectionViewCell *)cell
      forItemAtIndexPath:(nonnull NSIndexPath *)indexPath
{
    OWSAssertDebug([cell isKindOfClass:[ConversationViewCell class]]);

    ConversationViewCell *conversationViewCell = (ConversationViewCell *)cell;
    conversationViewCell.isCellVisible = NO;
}

// We use this hook to ensure scroll state continuity.  As the collection
// view's content size changes, we want to keep the same cells in view.
- (CGPoint)collectionView:(UICollectionView *)collectionView
    targetContentOffsetForProposedContentOffset:(CGPoint)proposedContentOffset
{
    if (self.isPresentingMessageActions) {
        NSValue *_Nullable contentOffset = [self contentOffsetForMessageActionInteraction];
        if (contentOffset != nil) {
            return contentOffset.CGPointValue;
        }
    }

    if (self.scrollContinuity == kScrollContinuityBottom && self.lastKnownDistanceFromBottom) {
        NSValue *_Nullable contentOffset =
            [self contentOffsetForLastKnownDistanceFromBottom:self.lastKnownDistanceFromBottom.floatValue];
        if (contentOffset) {
            proposedContentOffset = contentOffset.CGPointValue;
        }
    }

    return proposedContentOffset;
}

// We use this hook to ensure scroll state continuity.  As the collection
// view's content size changes, we want to keep the same cells in view.
- (nullable NSValue *)contentOffsetForLastKnownDistanceFromBottom:(CGFloat)lastKnownDistanceFromBottom
{
    // Adjust the content offset to reflect the "last known" distance
    // from the bottom of the content.
    CGFloat contentOffsetYBottom = self.maxContentOffsetY;
    CGFloat contentOffsetY = contentOffsetYBottom - MAX(0, lastKnownDistanceFromBottom);
    CGFloat minContentOffsetY;
    if (@available(iOS 11, *)) {
        minContentOffsetY = -self.collectionView.safeAreaInsets.top;
    } else {
        minContentOffsetY = 0.f;
    }
    contentOffsetY = MAX(minContentOffsetY, contentOffsetY);
    return [NSValue valueWithCGPoint:CGPointMake(0, contentOffsetY)];
}

#pragma mark - Scroll State

- (BOOL)isScrolledToBottom
{
    CGFloat distanceFromBottom = self.safeDistanceFromBottom;
    const CGFloat kIsAtBottomTolerancePts = 5;
    BOOL isScrolledToBottom = distanceFromBottom <= kIsAtBottomTolerancePts;
    return isScrolledToBottom;
}

- (CGFloat)safeDistanceFromBottom
{
    // This is a bit subtle.
    //
    // The _wrong_ way to determine if we're scrolled to the bottom is to
    // measure whether the collection view's content is "near" the bottom edge
    // of the collection view.  This is wrong because the collection view
    // might not have enough content to fill the collection view's bounds
    // _under certain conditions_ (e.g. with the keyboard dismissed).
    //
    // What we're really interested in is something a bit more subtle:
    // "Is the scroll view scrolled down as far as it can, "at rest".
    //
    // To determine that, we find the appropriate "content offset y" if
    // the scroll view were scrolled down as far as possible.  IFF the
    // actual "content offset y" is "near" that value, we return YES.
    CGFloat maxContentOffsetY = self.maxContentOffsetY;
    CGFloat distanceFromBottom = maxContentOffsetY - self.collectionView.contentOffset.y;
    return distanceFromBottom;
}

- (CGFloat)maxContentOffsetY
{
    CGFloat contentHeight = self.safeContentHeight;

    UIEdgeInsets adjustedContentInset;
    if (@available(iOS 11, *)) {
        adjustedContentInset = self.collectionView.adjustedContentInset;
    } else {
        adjustedContentInset = self.collectionView.contentInset;
    }
    // Note the usage of MAX() to handle the case where there isn't enough
    // content to fill the collection view at its current size.
    CGFloat maxContentOffsetY = contentHeight + adjustedContentInset.bottom - self.collectionView.bounds.size.height;
    return maxContentOffsetY;
}

#pragma mark - ContactsPickerDelegate

- (void)contactsPickerDidCancel:(ContactsPicker *)contactsPicker
{
    OWSLogDebug(@"");
    [self dismissViewControllerAnimated:YES completion:nil];
}

- (void)contactsPicker:(ContactsPicker *)contactsPicker contactFetchDidFail:(NSError *)error
{
    OWSLogDebug(@"with error %@", error);
    [self dismissViewControllerAnimated:YES completion:nil];
}

- (void)contactsPicker:(ContactsPicker *)contactsPicker didSelectContact:(Contact *)contact
{
    OWSAssertDebug(contact);
    OWSAssertDebug(contact.cnContactId);

    CNContact *_Nullable cnContact = [self.contactsManager cnContactWithId:contact.cnContactId];
    if (!cnContact) {
        OWSFailDebug(@"Could not load system contact.");
        return;
    }

    OWSLogDebug(@"with contact: %@", contact);

    OWSContact *_Nullable contactShareRecord = [OWSContacts contactForSystemContact:cnContact];
    if (!contactShareRecord) {
        OWSFailDebug(@"Could not convert system contact.");
        return;
    }

    BOOL isProfileAvatar = NO;
    __block NSData *_Nullable avatarImageData = [self.contactsManager avatarDataForCNContactId:cnContact.identifier];
    for (SignalServiceAddress *address in contact.registeredAddresses) {
        if (avatarImageData) {
            break;
        }
        avatarImageData = [self.contactsManager profileImageDataForAddressWithSneakyTransaction:address];
        if (avatarImageData) {
            isProfileAvatar = YES;
        }
    }
    contactShareRecord.isProfileAvatar = isProfileAvatar;

    ContactShareViewModel *contactShare =
        [[ContactShareViewModel alloc] initWithContactShareRecord:contactShareRecord avatarImageData:avatarImageData];

    ContactShareApprovalViewController *approveContactShare =
        [[ContactShareApprovalViewController alloc] initWithContactShare:contactShare];
    approveContactShare.delegate = self;
    OWSAssertDebug(contactsPicker.navigationController);
    [contactsPicker.navigationController pushViewController:approveContactShare animated:YES];
}

- (void)contactsPicker:(ContactsPicker *)contactsPicker didSelectMultipleContacts:(NSArray<Contact *> *)contacts
{
    OWSFailDebug(@"with contacts: %@", contacts);
    [self dismissViewControllerAnimated:YES completion:nil];
}

- (BOOL)contactsPicker:(ContactsPicker *)contactsPicker shouldSelectContact:(Contact *)contact
{
    // Any reason to preclude contacts?
    return YES;
}

#pragma mark - ContactShareApprovalViewControllerDelegate

- (void)approveContactShare:(ContactShareApprovalViewController *)approveContactShare
     didApproveContactShare:(ContactShareViewModel *)contactShare
{
    OWSLogInfo(@"");

    [self dismissViewControllerAnimated:YES
                             completion:^{
                                 [self sendContactShare:contactShare];
                             }];
}

- (void)approveContactShare:(ContactShareApprovalViewController *)approveContactShare
      didCancelContactShare:(ContactShareViewModel *)contactShare
{
    OWSLogInfo(@"");

    [self dismissViewControllerAnimated:YES completion:nil];
}

- (nullable NSString *)contactApprovalCustomTitle:(ContactShareApprovalViewController *)contactApproval
{
    return nil;
}

- (nullable NSString *)contactApprovalRecipientsDescription:(ContactShareApprovalViewController *)contactApproval
{
    OWSLogInfo(@"");

    __block NSString *result;
    [self.databaseStorage uiReadWithBlock:^(SDSAnyReadTransaction *transaction) {
        result = [self.contactsManager displayNameForThread:self.thread transaction:transaction];
    }];
    return result;
}

- (ApprovalMode)contactApprovalMode:(ContactShareApprovalViewController *)contactApproval
{
    OWSLogInfo(@"");

    return ApprovalModeSend;
}

#pragma mark - ContactShareViewHelperDelegate

- (void)didCreateOrEditContact
{
    OWSLogInfo(@"");
    [self dismissViewControllerAnimated:YES completion:nil];
}

#pragma mark - Toast

- (void)presentMissingQuotedReplyToast
{
    OWSLogInfo(@"");

    NSString *toastText = NSLocalizedString(@"QUOTED_REPLY_ORIGINAL_MESSAGE_DELETED",
        @"Toast alert text shown when tapping on a quoted message which we cannot scroll to because the local copy of "
        @"the message was since deleted.");

    ToastController *toastController = [[ToastController alloc] initWithText:toastText];

    CGFloat bottomInset = kToastInset + self.collectionView.contentInset.bottom + self.view.layoutMargins.bottom;

    [toastController presentToastViewFromBottomOfView:self.view inset:bottomInset];
}

- (void)presentRemotelySourcedQuotedReplyToast
{
    OWSLogInfo(@"");

    NSString *toastText = NSLocalizedString(@"QUOTED_REPLY_ORIGINAL_MESSAGE_REMOTELY_SOURCED",
        @"Toast alert text shown when tapping on a quoted message which we cannot scroll to because the local copy of "
        @"the message didn't exist when the quote was received.");

    ToastController *toastController = [[ToastController alloc] initWithText:toastText];

    CGFloat bottomInset = kToastInset + self.collectionView.contentInset.bottom + self.view.layoutMargins.bottom;

    [toastController presentToastViewFromBottomOfView:self.view inset:bottomInset];
}

- (void)presentViewOnceAlreadyViewedToast
{
    OWSLogInfo(@"");

    NSString *toastText = NSLocalizedString(@"VIEW_ONCE_ALREADY_VIEWED_TOAST",
        @"Toast alert text shown when tapping on a view-once message that has already been viewed.");

    ToastController *toastController = [[ToastController alloc] initWithText:toastText];

    CGFloat bottomInset = kToastInset + self.collectionView.contentInset.bottom + self.view.layoutMargins.bottom;

    [toastController presentToastViewFromBottomOfView:self.view inset:bottomInset];
}

- (void)presentViewOnceOutgoingToast
{
    OWSLogInfo(@"");

    NSString *toastText = NSLocalizedString(
        @"VIEW_ONCE_OUTGOING_TOAST", @"Toast alert text shown when tapping on a view-once message that you have sent.");

    ToastController *toastController = [[ToastController alloc] initWithText:toastText];

    CGFloat bottomInset = kToastInset + self.collectionView.contentInset.bottom + self.view.layoutMargins.bottom;

    [toastController presentToastViewFromBottomOfView:self.view inset:bottomInset];
}

#pragma mark - ConversationViewModelDelegate

- (void)conversationViewModelWillUpdate
{
    OWSAssertIsOnMainThread();
    OWSAssertDebug(self.conversationViewModel);

    // HACK to work around radar #28167779
    // "UICollectionView performBatchUpdates can trigger a crash if the collection view is flagged for layout"
    // more: https://github.com/PSPDFKit-labs/radar.apple.com/tree/master/28167779%20-%20CollectionViewBatchingIssue
    // This was our #2 crash, and much exacerbated by the refactoring somewhere between 2.6.2.0-2.6.3.8
    //
    // NOTE: It's critical we do this before beginLongLivedReadTransaction.
    //       We want to relayout our contents using the old message mappings and
    //       view items before they are updated.
    [self.collectionView layoutIfNeeded];
    // ENDHACK to work around radar #28167779
}

- (void)conversationViewModelDidUpdateWithSneakyTransaction:(ConversationUpdate *)conversationUpdate
{
    [self.databaseStorage uiReadWithBlock:^(SDSAnyReadTransaction *transaction) {
        [self conversationViewModelDidUpdate:conversationUpdate transaction:transaction];
    }];
}

- (void)conversationViewModelDidUpdate:(ConversationUpdate *)conversationUpdate
                           transaction:(SDSAnyReadTransaction *)transaction
{
    OWSAssertIsOnMainThread();
    OWSAssertDebug(conversationUpdate);
    OWSAssertDebug(self.conversationViewModel);

    if (!self.viewLoaded) {
        // It's safe to ignore updates before the view loads;
        // viewWillAppear will call resetContentAndLayout.
        return;
    }
    [self.thread anyReloadWithTransaction:transaction];
    self.threadViewModel = [[ThreadViewModel alloc] initWithThread:self.thread transaction:transaction];
    [self updateBackButtonUnreadCount];
    [self updateNavigationBarSubtitleLabel];
    [self updateBarButtonItems];

    // If the message has been deleted / disappeared, we need to dismiss
    [self dismissMessageActionsIfNecessary];

    [self reloadReactionsDetailSheetWithTransaction:transaction];

    if (self.isGroupConversation) {
        [self updateNavigationTitle];
    }
    [self updateDisappearingMessagesConfigurationWithTransaction:transaction];

    if (conversationUpdate.conversationUpdateType == ConversationUpdateType_Minor) {
        return;
    } else if (conversationUpdate.conversationUpdateType == ConversationUpdateType_Reload) {
        [self resetContentAndLayoutWithTransaction:transaction];
        [self updateLastVisibleSortIdWithTransaction:transaction];
        return;
    }

    OWSAssertDebug(conversationUpdate.conversationUpdateType == ConversationUpdateType_Diff);
    OWSAssertDebug(conversationUpdate.updateItems);

    // We want to auto-scroll to the bottom of the conversation
    // if the user is inserting new interactions.
    __block BOOL scrollToBottom = NO;

    self.scrollContinuity = ([self isScrolledToBottom] ? kScrollContinuityBottom : kScrollContinuityTop);

    void (^batchUpdates)(void) = ^{
        OWSAssertIsOnMainThread();

        const NSUInteger section = 0;
        BOOL hasInserted = NO, hasUpdated = NO;
        for (ConversationUpdateItem *updateItem in conversationUpdate.updateItems) {
            switch (updateItem.updateItemType) {
                case ConversationUpdateItemType_Delete: {
                    // Always perform deletes before inserts and updates.
                    OWSAssertDebug(!hasInserted && !hasUpdated);
                    [self.collectionView deleteItemsAtIndexPaths:@[
                        [NSIndexPath indexPathForRow:(NSInteger)updateItem.oldIndex inSection:section]
                    ]];
                    break;
                }
                case ConversationUpdateItemType_Insert: {
                    // Always perform inserts before updates.
                    OWSAssertDebug(!hasUpdated);
                    [self.collectionView insertItemsAtIndexPaths:@[
                        [NSIndexPath indexPathForRow:(NSInteger)updateItem.newIndex inSection:section]
                    ]];
                    hasInserted = YES;

                    id<ConversationViewItem> viewItem = updateItem.viewItem;
                    OWSAssertDebug(viewItem);
                    if ([viewItem.interaction isKindOfClass:[TSOutgoingMessage class]]) {
                        TSOutgoingMessage *outgoingMessage = (TSOutgoingMessage *)viewItem.interaction;
                        if (!outgoingMessage.isFromLinkedDevice) {
                            scrollToBottom = YES;
                        }
                    }

                    break;
                }
                case ConversationUpdateItemType_Update: {
                    [self.collectionView reloadItemsAtIndexPaths:@[
                        [NSIndexPath indexPathForRow:(NSInteger)updateItem.oldIndex inSection:section]
                    ]];
                    hasUpdated = YES;
                    break;
                }
            }
        }
    };

    BOOL shouldAnimateUpdates = conversationUpdate.shouldAnimateUpdates;
    void (^batchUpdatesCompletion)(BOOL) = ^(BOOL finished) {
        OWSAssertIsOnMainThread();

        // We can't use the transaction parameter; this completion
        // will be run async.
        [self updateLastVisibleSortIdWithSneakyAsyncTransaction];

        [self showMessageRequestDialogIfRequired];

        if (scrollToBottom) {
            [self scrollToBottomAnimated:NO];
        }

        // Try to update the lastKnownDistanceFromBottom; the content size may have changed.
        [self updateLastKnownDistanceFromBottom];
        
        if (!finished) {
            OWSLogInfo(@"performBatchUpdates did not finish");
            // If did not finish, reset to get back to a known good state.
            [self resetContentAndLayoutWithSneakyTransaction];
        }
    };

    @try {
        if (shouldAnimateUpdates) {
            [self.collectionView performBatchUpdates:batchUpdates completion:batchUpdatesCompletion];

        } else {
            // HACK: We use `UIView.animateWithDuration:0` rather than `UIView.performWithAnimation` to work around a
            // UIKit Crash like:
            //
            //     *** Assertion failure in -[ConversationViewLayout prepareForCollectionViewUpdates:],
            //     /BuildRoot/Library/Caches/com.apple.xbs/Sources/UIKit_Sim/UIKit-3600.7.47/UICollectionViewLayout.m:760
            //     *** Terminating app due to uncaught exception 'NSInternalInconsistencyException', reason: 'While
            //     preparing update a visible view at <NSIndexPath: 0xc000000011c00016> {length = 2, path = 0 - 142}
            //     wasn't found in the current data model and was not in an update animation. This is an internal
            //     error.'
            //
            // I'm unclear if this is a bug in UIKit, or if we're doing something crazy in
            // ConversationViewLayout#prepareLayout. To reproduce, rapidily insert and delete items into the
            // conversation. See `DebugUIMessages#thrashCellsInThread:`
            [UIView
                animateWithDuration:0.0
                         animations:^{
                             [self.collectionView performBatchUpdates:batchUpdates completion:batchUpdatesCompletion];
                             [BenchManager completeEventWithEventId:@"message-send"];
                         }];
        }
    } @catch (NSException *exception) {
        OWSFailDebug(@"exception: %@ of type: %@ with reason: %@, user info: %@.",
            exception.description,
            exception.name,
            exception.reason,
            exception.userInfo);

        for (ConversationUpdateItem *updateItem in conversationUpdate.updateItems) {
            switch (updateItem.updateItemType) {
                case ConversationUpdateItemType_Delete:
                    OWSLogWarn(@"ConversationUpdateItemType_Delete class: %@, itemId: %@, oldIndex: %lu, "
                               @"newIndex: %lu",
                        [updateItem.viewItem class],
                        updateItem.viewItem.itemId,
                        (unsigned long)updateItem.oldIndex,
                        (unsigned long)updateItem.newIndex);
                    break;
                case ConversationUpdateItemType_Insert:
                    OWSLogWarn(@"ConversationUpdateItemType_Insert class: %@, itemId: %@, oldIndex: %lu, "
                               @"newIndex: %lu",
                        [updateItem.viewItem class],
                        updateItem.viewItem.itemId,
                        (unsigned long)updateItem.oldIndex,
                        (unsigned long)updateItem.newIndex);
                    break;
                case ConversationUpdateItemType_Update:
                    OWSLogWarn(@"ConversationUpdateItemType_Update class: %@, itemId: %@, oldIndex: %lu, "
                               @"newIndex: %lu",
                        [updateItem.viewItem class],
                        updateItem.viewItem.itemId,
                        (unsigned long)updateItem.oldIndex,
                        (unsigned long)updateItem.newIndex);
                    break;
            }
        }

        @throw exception;
    }

    self.lastReloadDate = [NSDate new];
}

- (void)conversationViewModelWillLoadMoreItems
{
    OWSAssertIsOnMainThread();
    OWSAssertDebug(self.conversationViewModel);

    // To maintain scroll position after changing the items loaded in the conversation view:
    //
    // 1. in conversationViewModelWillLoadMoreItems
    //   - Get position of some interactions cell before transition.
    //   - Get content offset before transition
    //
    // 2. Load More
    //
    // 3. in conversationViewModelDidLoadMoreItems
    //   - Get position of that same interaction's cell (it'll have a new index)
    //   - Get content offset after transition
    //   - Offset scrollViewContent so that the cell is in the same spot after as it was before.
    NSIndexPath *_Nullable indexPath = [self lastVisibleIndexPath];
    if (indexPath == nil) {
        // nothing visible yet
        return;
    }

    id<ConversationViewItem> viewItem = [self viewItemForIndex:indexPath.row];
    if (viewItem == nil) {
        OWSFailDebug(@"viewItem was unexpectedly nil");
        return;
    }

    UIView *cell = [self collectionView:self.collectionView cellForItemAtIndexPath:indexPath];
    if (cell == nil) {
        OWSFailDebug(@"cell was unexpectedly nil");
        return;
    }

    CGRect frame = cell.frame;
    CGPoint contentOffset = self.collectionView.contentOffset;

    self.scrollStateBeforeLoadingMore = [[ConversationScrollState alloc] initWithReferenceViewItem:viewItem
                                                                                    referenceFrame:frame
                                                                                     contentOffset:contentOffset];
}

- (void)conversationViewModelDidLoadMoreItems
{
    OWSAssertIsOnMainThread();
    OWSAssertDebug(self.conversationViewModel);

    [self.layout prepareLayout];

    ConversationScrollState *_Nullable scrollState = self.scrollStateBeforeLoadingMore;
    if (scrollState == nil) {
        OWSFailDebug(@"scrollState was unexpectedly nil");
        return;
    }

    NSIndexPath *_Nullable newIndexPath =
        [self.conversationViewModel indexPathForViewItem:scrollState.referenceViewItem];
    if (newIndexPath == nil) {
        OWSFailDebug(@"newIndexPath was unexpectedly nil");
        return;
    }

    UIView *_Nullable cell = [self collectionView:self.collectionView cellForItemAtIndexPath:newIndexPath];
    if (cell == nil) {
        OWSFailDebug(@"cell was unexpectedly nil");
        return;
    }

    CGRect newFrame = cell.frame;
    // distance from top of cell to top of content pane.
    CGFloat previousDistance = scrollState.referenceFrame.origin.y - scrollState.contentOffset.y;
    CGFloat newDistance = newFrame.origin.y - previousDistance;

    CGPoint newContentOffset = CGPointMake(0, newDistance);
    self.collectionView.contentOffset = newContentOffset;
}

- (void)conversationViewModelRangeDidChangeWithTransaction:(SDSAnyReadTransaction *)transaction
{
    OWSAssertIsOnMainThread();

    if (!self.conversationViewModel) {
        return;
    }

    [self updateShowLoadMoreHeadersWithTransaction:transaction];
}

- (void)conversationViewModelDidReset
{
    OWSAssertIsOnMainThread();

    // Scroll to bottom to get view back to a known good state.
    [self scrollToBottomAnimated:NO];
}

#pragma mark - Orientation

- (void)viewWillTransitionToSize:(CGSize)size
       withTransitionCoordinator:(id<UIViewControllerTransitionCoordinator>)coordinator
{
    OWSAssertIsOnMainThread();

    [super viewWillTransitionToSize:size withTransitionCoordinator:coordinator];

    [self dismissMessageActionsAnimated:NO];
    [self dismissReactionsDetailSheetAnimated:NO];

    // Snapshot the "last visible row".
    NSIndexPath *_Nullable lastVisibleIndexPath = self.lastVisibleIndexPath;

    __weak ConversationViewController *weakSelf = self;
    [coordinator
        animateAlongsideTransition:^(id<UIViewControllerTransitionCoordinatorContext> context) {
            if (lastVisibleIndexPath) {
                [self.collectionView scrollToItemAtIndexPath:lastVisibleIndexPath
                                            atScrollPosition:UICollectionViewScrollPositionBottom
                                                    animated:NO];
            }
        }
        completion:^(id<UIViewControllerTransitionCoordinatorContext> context) {
            ConversationViewController *strongSelf = weakSelf;
            if (!strongSelf) {
                return;
            }

            // When transition animation is complete, update layout to reflect
            // new size.
            [strongSelf resetForSizeOrOrientationChange];

            [strongSelf updateInputToolbarLayout];

            if (lastVisibleIndexPath) {
                [strongSelf.collectionView scrollToItemAtIndexPath:lastVisibleIndexPath
                                                  atScrollPosition:UICollectionViewScrollPositionBottom
                                                          animated:NO];
            }
        }];
}

- (void)traitCollectionDidChange:(nullable UITraitCollection *)previousTraitCollection
{
    [super traitCollectionDidChange:previousTraitCollection];

    [self ensureBannerState];
    [self updateBarButtonItems];
    [self updateNavigationBarSubtitleLabel];
}

- (void)resetForSizeOrOrientationChange
{
    self.scrollContinuity = kScrollContinuityBottom;

    self.conversationStyle.viewWidth = floor(self.collectionView.width);
    // Evacuate cached cell sizes.
    for (id<ConversationViewItem> viewItem in self.viewItems) {
        [viewItem clearCachedLayoutState];
    }
    [self reloadData];
    if (self.viewHasEverAppeared) {
        // Try to update the lastKnownDistanceFromBottom; the content size may have changed.
        [self updateLastKnownDistanceFromBottom];
    }
    [self updateInputToolbarLayout];
    [self updateHeaderViewFrame];
    [self updateLeftBarItem];
}

- (void)viewSafeAreaInsetsDidChange
{
    [super viewSafeAreaInsetsDidChange];

    [self updateContentInsetsAnimated:NO];
    [self updateInputToolbarLayout];
}

- (void)updateInputToolbarLayout
{
    UIEdgeInsets safeAreaInsets = UIEdgeInsetsZero;
    if (@available(iOS 11, *)) {
        safeAreaInsets = self.view.safeAreaInsets;
    }
    [self.inputToolbar updateLayoutWithSafeAreaInsets:safeAreaInsets];
}

#pragma mark - Message Request

- (void)showMessageRequestDialogIfRequired
{
    OWSAssertIsOnMainThread();

    if (!self.threadViewModel.hasPendingMessageRequest) {
        if (self.messageRequestView) {
            // We're currently showing the message request view but no longer need to,
            // probably because this request was accepted on another device. Dismiss it.
            [self dismissMessageRequestView];
        }
        return;
    }

    self.messageRequestView = [[MessageRequestView alloc] initWithThread:self.thread];
    self.messageRequestView.delegate = self;
    [self reloadBottomBar];
}

- (void)dismissMessageRequestView
{
    OWSAssertIsOnMainThread();

    if (!self.messageRequestView) {
        return;
    }

    // Slide the request view off the bottom of the screen.
    CGFloat bottomInset = 0;
    if (@available(iOS 11, *)) {
        bottomInset = self.view.safeAreaInsets.bottom;
    }

    UIView *dismissingView = self.messageRequestView;
    self.messageRequestView = nil;

    [self reloadBottomBar];

    // Add the view on top of the new bottom bar (if there is one),
    // and then slide it off screen to reveal the new input view.
    [self.view addSubview:dismissingView];
    [dismissingView autoPinWidthToSuperview];
    [dismissingView autoPinEdgeToSuperviewEdge:ALEdgeBottom];

    CGRect endFrame = dismissingView.bounds;
    endFrame.origin.y -= endFrame.size.height + bottomInset;

    [UIView animateWithDuration:0.2
        animations:^{
            dismissingView.bounds = endFrame;
        }
        completion:^(BOOL finished) {
            [dismissingView removeFromSuperview];
        }];
}

- (void)messageRequestViewDidTapBlock
{
    OWSAssertIsOnMainThread();

    NSString *actionSheetTitleFormat;
    NSString *actionSheetMessage;
    if (self.thread.isGroupThread) {
        actionSheetTitleFormat = NSLocalizedString(@"MESSAGE_REQUEST_BLOCK_GROUP_TITLE_FORMAT",
            @"Action sheet title to confirm blocking a group via a message request. Embeds {{group name}}");
        actionSheetMessage = NSLocalizedString(@"MESSAGE_REQUEST_BLOCK_GROUP_MESSAGE",
            @"Action sheet message to confirm blocking a group via a message request.");
    } else {
        actionSheetTitleFormat = NSLocalizedString(@"MESSAGE_REQUEST_BLOCK_CONVERSATION_TITLE_FORMAT",
            @"Action sheet title to confirm blocking a contact via a message request. Embeds {{contact name or phone "
            @"number}}");
        actionSheetMessage = NSLocalizedString(@"MESSAGE_REQUEST_BLOCK_CONVERSATION_MESSAGE",
            @"Action sheet message to confirm blocking a conversation via a message request.");
    }

    NSString *threadName = [self.contactsManager displayNameForThreadWithSneakyTransaction:self.thread];
    NSString *actionSheetTitle = [NSString stringWithFormat:actionSheetTitleFormat, threadName];
    ActionSheetController *actionSheet = [[ActionSheetController alloc] initWithTitle:actionSheetTitle
                                                                              message:actionSheetMessage];

    ActionSheetAction *blockAction = [[ActionSheetAction alloc]
        initWithTitle:NSLocalizedString(@"MESSAGE_REQUEST_BLOCK_ACTION",
                          @"Action sheet action to confirm blocking a thread via a message request.")
                style:ActionSheetActionStyleDefault
              handler:^(ActionSheetAction *action) {
                  [self.blockingManager addBlockedThread:self.thread wasLocallyInitiated:YES];
                  [self.syncManager
                      sendMessageRequestResponseSyncMessageWithThread:self.thread
                                                         responseType:OWSSyncMessageRequestResponseType_Block];
              }];
    [actionSheet addAction:blockAction];

    ActionSheetAction *blockAndDeleteAction = [[ActionSheetAction alloc]
        initWithTitle:NSLocalizedString(@"MESSAGE_REQUEST_BLOCK_AND_DELETE_ACTION",
                          @"Action sheet action to confirm blocking and deleting a thread via a message request.")
                style:ActionSheetActionStyleDefault
              handler:^(ActionSheetAction *action) {
                  [self.blockingManager addBlockedThread:self.thread wasLocallyInitiated:YES];
                  [self.syncManager
                      sendMessageRequestResponseSyncMessageWithThread:self.thread
                                                         responseType:OWSSyncMessageRequestResponseType_BlockAndDelete];

                  [self deleteThread];
              }];
    [actionSheet addAction:blockAndDeleteAction];

    [actionSheet addAction:OWSActionSheets.cancelAction];

    [self presentActionSheet:actionSheet];
}

- (void)messageRequestViewDidTapDelete
{
    OWSAssertIsOnMainThread();

    NSString *actionSheetTitle;
    NSString *actionSheetMessage;
    NSString *actionSheetAction;

    BOOL isMemberOfGroup = NO;
    if ([self.thread isKindOfClass:[TSGroupThread class]]) {
        TSGroupThread *groupThread = (TSGroupThread *)self.thread;
        isMemberOfGroup = groupThread.isLocalUserInGroup;
    }

    if (isMemberOfGroup) {
        actionSheetTitle = NSLocalizedString(@"MESSAGE_REQUEST_LEAVE_AND_DELETE_GROUP_TITLE",
            @"Action sheet title to confirm deleting a group via a message request.");
        actionSheetMessage = NSLocalizedString(@"MESSAGE_REQUEST_LEAVE_AND_DELETE_GROUP_MESSAGE",
            @"Action sheet message to confirm deleting a group via a message request.");
        actionSheetAction = NSLocalizedString(@"MESSAGE_REQUEST_LEAVE_AND_DELETE_GROUP_ACTION",
            @"Action sheet action to confirm deleting a group via a message request.");
    } else { // either 1:1 thread, or a group of which I'm not a member
        actionSheetTitle = NSLocalizedString(@"MESSAGE_REQUEST_DELETE_CONVERSATION_TITLE",
            @"Action sheet title to confirm deleting a conversation via a message request.");
        actionSheetMessage = NSLocalizedString(@"MESSAGE_REQUEST_DELETE_CONVERSATION_MESSAGE",
            @"Action sheet message to confirm deleting a conversation via a message request.");
        actionSheetAction = NSLocalizedString(@"MESSAGE_REQUEST_DELETE_CONVERSATION_ACTION",
            @"Action sheet action to confirm deleting a conversation via a message request.");
    }

    [OWSActionSheets
        showConfirmationAlertWithTitle:actionSheetTitle
                               message:actionSheetMessage
                          proceedTitle:actionSheetAction
                         proceedAction:^(ActionSheetAction *action) {
                             [self.syncManager
                                 sendMessageRequestResponseSyncMessageWithThread:self.thread
                                                                    responseType:
                                                                        OWSSyncMessageRequestResponseType_Delete];
                             [self deleteThread];
                         }];
}

- (void)deleteThread
{
    void (^completion)(void) = ^{
        [self.databaseStorage writeWithBlock:^(SDSAnyWriteTransaction *transaction) {
            [self.thread softDeleteThreadWithTransaction:transaction];
        }];
        [self.conversationSplitViewController closeSelectedConversationAnimated:YES];
    };

<<<<<<< HEAD
    if ([self.thread isKindOfClass:[TSGroupThread class]]) {
        TSGroupThread *groupThread = (TSGroupThread *)self.thread;
=======
            // Quit the group if we're a member
            if (groupThread.isLocalUserInGroup) {
                [groupThread leaveGroupAndSendQuitMessageWithTransaction:transaction];
            }
        }
>>>>>>> db3a06f8

        // Leave the group if we're a member.
        if (groupThread.isLocalUserInGroup) {
            [ThreadUtil leaveGroupThreadAsync:groupThread fromViewController:self success:completion];
            return;
        }
    }

    // If we don't need to leave the group, finish up immediately.
    completion();
}

- (void)messageRequestViewDidTapAccept
{
    OWSAssertIsOnMainThread();

    [self.profileManager addThreadToProfileWhitelist:self.thread];
    [self.syncManager sendMessageRequestResponseSyncMessageWithThread:self.thread
                                                         responseType:OWSSyncMessageRequestResponseType_Accept];
    [self dismissMessageRequestView];
}

- (void)messageRequestViewDidTapUnblock
{
    OWSAssertIsOnMainThread();

    NSString *threadName;
    NSString *message;
    if (self.thread.isGroupThread) {
        TSGroupThread *groupThread = (TSGroupThread *)self.thread;
        threadName = groupThread.groupNameOrDefault;
        message = NSLocalizedString(
            @"BLOCK_LIST_UNBLOCK_GROUP_MESSAGE", @"An explanation of what unblocking a group means.");
    } else {
        TSContactThread *contactThread = (TSContactThread *)self.thread;
        threadName = [self.contactsManager displayNameForAddress:contactThread.contactAddress];
        message = NSLocalizedString(
            @"BLOCK_LIST_UNBLOCK_CONTACT_MESSAGE", @"An explanation of what unblocking a contact means.");
    }

    [OWSActionSheets
        showConfirmationAlertWithTitle:[NSString
                                           stringWithFormat:NSLocalizedString(@"BLOCK_LIST_UNBLOCK_TITLE_FORMAT",
                                                                @"A format for the 'unblock conversation' action sheet "
                                                                @"title. Embeds the {{conversation title}}."),
                                           threadName]
                               message:message
                          proceedTitle:NSLocalizedString(
                                           @"BLOCK_LIST_UNBLOCK_BUTTON", @"Button label for the 'unblock' button")
                         proceedAction:^(ActionSheetAction *action) {
                             [self.blockingManager removeBlockedThread:self.thread wasLocallyInitiated:YES];
                             [self messageRequestViewDidTapAccept];
                         }];
}

- (void)messageRequestViewDidTapLearnMore
{
    OWSAssertIsOnMainThread();

    // TODO Message Request: Use right support url. Right now this just links to the profiles FAQ
    SFSafariViewController *safariVC = [[SFSafariViewController alloc]
        initWithURL:[NSURL URLWithString:@"https://support.signal.org/hc/en-us/articles/360007459591"]];
    [self presentViewController:safariVC animated:YES completion:nil];
}

#pragma mark - LocationPickerDelegate

- (void)didPickLocation:(LocationPicker *)locationPicker location:(Location *)location
{
    OWSAssertIsOnMainThread();
    OWSAssertDebug(location);

    OWSLogVerbose(@"Sending location share.");

    __weak ConversationViewController *weakSelf = self;

    [location prepareAttachmentObjc].then(^(SignalAttachment *attachment) {
        OWSAssertIsOnMainThread();
        OWSAssertDebug([attachment isKindOfClass:[SignalAttachment class]]);

        __strong typeof(self) strongSelf = weakSelf;
        if (!strongSelf) {
            return;
        }

        __block TSOutgoingMessage *message;

        [strongSelf.databaseStorage uiReadWithBlock:^(SDSAnyReadTransaction *transaction) {
            message = [ThreadUtil enqueueMessageWithText:location.messageText
                                        mediaAttachments:@[ attachment ]
                                                inThread:strongSelf.thread
                                        quotedReplyModel:nil
                                        linkPreviewDraft:nil
                                             transaction:transaction];
        }];

        [strongSelf messageWasSent:message];
    });
}

#pragma mark - InputAccessoryViewPlaceholderDelegate

- (void)inputAccessoryPlaceholderKeyboardIsDismissingInteractively
{
    // No animation, just follow along with the keyboard.
    self.isDismissingInteractively = YES;
    [self updateBottomBarPosition];
    self.isDismissingInteractively = NO;
}

- (void)inputAccessoryPlaceholderKeyboardIsDismissingWithAnimationDuration:(NSTimeInterval)animationDuration
                                                            animationCurve:(UIViewAnimationCurve)animationCurve
{
    [self handleKeyboardStateChange:animationDuration animationCurve:animationCurve];
}

- (void)inputAccessoryPlaceholderKeyboardIsPresentingWithAnimationDuration:(NSTimeInterval)animationDuration
                                                            animationCurve:(UIViewAnimationCurve)animationCurve
{
    [self handleKeyboardStateChange:animationDuration animationCurve:animationCurve];
}

- (void)handleKeyboardStateChange:(NSTimeInterval)animationDuration animationCurve:(UIViewAnimationCurve)animationCurve
{
    if (self.shouldAnimateKeyboardChanges && animationDuration > 0) {
        // The animation curve provided by the keyboard notifications
        // is a private value not represented in UIViewAnimationOptions.
        // We don't use a block based animation here because it's not
        // possible to pass a curve directly to block animations.
        [UIView beginAnimations:@"keyboardStateChange" context:nil];
        [UIView setAnimationBeginsFromCurrentState:YES];
        [UIView setAnimationCurve:animationCurve];
        [UIView setAnimationDuration:animationDuration];
        [self updateBottomBarPosition];
        [UIView commitAnimations];
        [self updateContentInsetsAnimated:YES];
    } else {
        [self updateBottomBarPosition];
        [self updateContentInsetsAnimated:NO];
    }
}

// MARK: -

- (void)reloadBottomBar
{
    UIView *bottomView;

    if (self.messageRequestView) {
        bottomView = self.messageRequestView;
    } else if (self.isShowingSearchUI) {
        bottomView = self.searchController.resultsBar;
    } else {
        bottomView = self.inputToolbar;
    }

    if (bottomView.superview == self.bottomBar && self.viewHasEverAppeared) {
        // Do nothing, the view has not changed.
        return;
    }

    for (UIView *subView in self.bottomBar.subviews) {
        [subView removeFromSuperview];
    }

    [self.bottomBar addSubview:bottomView];
    [bottomView autoPinEdgesToSuperviewEdges];

    [self updateInputAccessoryPlaceholderHeight];
    [self updateContentInsetsAnimated:self.viewHasEverAppeared];
}

- (void)updateInputAccessoryPlaceholderHeight
{
    OWSAssertIsOnMainThread();

    // If we're currently dismissing interactively, skip updating the
    // input accessory height. Changing it while dismissing can lead to
    // an infinite loop of keyboard frame changes as the listeners in
    // InputAcessoryViewPlaceholder will end up calling back here if
    // a dismissal is in progress.
    if (self.isDismissingInteractively) {
        return;
    }

    // Apply any pending layout changes to ensure we're measuring the up-to-date height.
    [self.bottomBar.superview layoutIfNeeded];

    self.inputAccessoryPlaceholder.desiredHeight = self.bottomBar.height;
}

- (void)updateBottomBarPosition
{
    OWSAssertIsOnMainThread();

    // Don't update the bottom bar position if an interactive pop is in progress
    switch (self.navigationController.interactivePopGestureRecognizer.state) {
        case UIGestureRecognizerStatePossible:
        case UIGestureRecognizerStateFailed:
            break;
        default:
            return;
    }

    self.bottomBarBottomConstraint.constant = -self.inputAccessoryPlaceholder.keyboardOverlap;

    // We always want to apply the new bottom bar position immediately,
    // as this only happens during animations (interactive or otherwise)
    [self.bottomBar.superview layoutIfNeeded];
}

- (void)updateContentInsetsAnimated:(BOOL)animated
{
    OWSAssertIsOnMainThread();

    // Don't update the content insets if an interactive pop is in progress
    switch (self.navigationController.interactivePopGestureRecognizer.state) {
        case UIGestureRecognizerStatePossible:
        case UIGestureRecognizerStateFailed:
            break;
        default:
            return;
    }

    [self.view layoutIfNeeded];

    UIEdgeInsets oldInsets = self.collectionView.contentInset;
    UIEdgeInsets newInsets = oldInsets;

    newInsets.bottom = self.messageActionsExtraContentInsetPadding + self.inputAccessoryPlaceholder.keyboardOverlap
        + self.bottomBar.height - self.bottomLayoutGuide.length;
    newInsets.top = self.messageActionsExtraContentInsetPadding;

    BOOL wasScrolledToBottom = [self isScrolledToBottom];

    // Changing the contentInset can change the contentOffset, so make sure we
    // stash the current value before making any changes.
    CGFloat oldYOffset = self.collectionView.contentOffset.y;

    if (!UIEdgeInsetsEqualToEdgeInsets(self.collectionView.contentInset, newInsets)) {
        self.collectionView.contentInset = newInsets;
    }
    self.collectionView.scrollIndicatorInsets = newInsets;

    void (^adjustInsets)(void) = ^(void) {
        // Adjust content offset to prevent the presented keyboard from obscuring content.
        if (!self.viewHasEverAppeared) {
            [self scrollToDefaultPosition:NO];
        } else if (wasScrolledToBottom) {
            // If we were scrolled to the bottom, don't do any fancy math. Just stay at the bottom.
            [self scrollToBottomAnimated:NO];
        } else if (self.isViewCompletelyAppeared) {
            // If we were scrolled away from the bottom, shift the content in lockstep with the
            // keyboard, up to the limits of the content bounds.
            CGFloat insetChange = newInsets.bottom - oldInsets.bottom;

            // Only update the content offset if the inset has changed.
            if (insetChange != 0) {
                // The content offset can go negative, up to the size of the top layout guide.
                // This accounts for the extended layout under the navigation bar.
                CGFloat minYOffset = -self.topLayoutGuide.length;

                CGFloat newYOffset = CGFloatClamp(oldYOffset + insetChange, minYOffset, self.safeContentHeight);
                CGPoint newOffset = CGPointMake(0, newYOffset);

                [self.collectionView setContentOffset:newOffset animated:NO];
            }
        }
    };

    if (animated) {
        adjustInsets();
    } else {
        [UIView performWithoutAnimation:adjustInsets];
    }
}

#pragma mark - Keyboard Shortcuts

- (void)focusInputToolbar
{
    OWSAssertIsOnMainThread();

    [self.inputToolbar clearDesiredKeyboard];
    [self popKeyBoard];
}

- (void)openAllMedia
{
    OWSAssertIsOnMainThread();

    [self showConversationSettingsAndShowAllMedia];
}

- (void)openStickerKeyboard
{
    OWSAssertIsOnMainThread();

    [self.inputToolbar showStickerKeyboard];
}

- (void)openAttachmentKeyboard
{
    OWSAssertIsOnMainThread();

    [self.inputToolbar showAttachmentKeyboard];
}

- (void)openGifSearch
{
    OWSAssertIsOnMainThread();

    [self showGifPicker];
}

#pragma mark - ForwardMessageDelegate

- (void)forwardMessageFlowDidCompleteWithViewItem:(id<ConversationViewItem>)viewItem
                                          threads:(NSArray<TSThread *> *)threads
{
    __weak ConversationViewController *weakSelf = self;
    [self dismissViewControllerAnimated:true
                             completion:^{
                                 [weakSelf didForwardMessageToThreads:threads];
                             }];
}

- (void)didForwardMessageToThreads:(NSArray<TSThread *> *)threads
{
    if (threads.count > 1) {
        return;
    }
    TSThread *thread = threads.firstObject;
    if ([thread.uniqueId isEqualToString:self.thread.uniqueId]) {
        return;
    }
    [SignalApp.sharedApp presentConversationForThread:thread animated:YES];
}

- (void)forwardMessageFlowDidCancel
{
    [self dismissViewControllerAnimated:true completion:nil];
}

@end

NS_ASSUME_NONNULL_END<|MERGE_RESOLUTION|>--- conflicted
+++ resolved
@@ -5439,20 +5439,14 @@
         [self.conversationSplitViewController closeSelectedConversationAnimated:YES];
     };
 
-<<<<<<< HEAD
     if ([self.thread isKindOfClass:[TSGroupThread class]]) {
         TSGroupThread *groupThread = (TSGroupThread *)self.thread;
-=======
-            // Quit the group if we're a member
-            if (groupThread.isLocalUserInGroup) {
-                [groupThread leaveGroupAndSendQuitMessageWithTransaction:transaction];
-            }
-        }
->>>>>>> db3a06f8
 
         // Leave the group if we're a member.
         if (groupThread.isLocalUserInGroup) {
-            [ThreadUtil leaveGroupThreadAsync:groupThread fromViewController:self success:completion];
+            [GroupManager leaveGroupThreadAsyncWithUIWithGroupThread:groupThread
+                                                  fromViewController:self
+                                                             success:completion];
             return;
         }
     }
