//
//  Copyright (c) 2019 Open Whisper Systems. All rights reserved.
//

import Foundation

/// By centralizing feature flags here and documenting their rollout plan, it's easier to review
/// which feature flags are in play.
@objc(SSKFeatureFlags)
public class FeatureFlags: NSObject {

    @objc
    public static var conversationSearch: Bool {
        return false
    }

    @objc
    public static var useGRDB: Bool {
        if OWSIsDebugBuild() {
            return true
        } else {
            return false
        }
    }

    @objc
    public static let shouldPadAllOutgoingAttachments = false

    // Temporary flag helpful for development, where blowing away GRDB and re-running
    // the migration every launch is helpful.
    @objc
    public static let grdbMigratesFreshDBEveryLaunch = true

    @objc
    public static let stickerReceive = true

    // Don't consult this flag directly; instead consult
    // StickerManager.isStickerSendEnabled.  Sticker sending is
    // auto-enabled once the user receives any sticker content.
    @objc
    public static let stickerSend = true

    @objc
    public static let stickerSharing = false

    @objc
    public static let stickerAutoEnable = true

    @objc
    public static let stickerSearch = false

    @objc
    public static let stickerPackOrdering = false

    // Don't enable this flag until the Desktop changes have been in production for a while.
    @objc
    public static let strictSyncTranscriptTimestamps = false

<<<<<<< HEAD
    @objc
    public static let ephemeralMessageSend = true

    // This shouldn't be enabled in production until the receive side has been
    // in production for "long enough".
    @objc
    public static let perMessageExpiration = true

    // This shouldn't be enabled _in production_ but it should be enabled in beta and developer builds.
    @objc
    public static let strictYDBExtensions = true

    @objc
    public static let registrationLockV2 = false
=======
    private static let isBetaBuild = true

    // Don't enable this flag in production.
    @objc
    public static let strictYDBExtensions = isBetaBuild

    // Don't enable this flag in production.
    @objc
    public static let onlyModernNotificationClearance = isBetaBuild
>>>>>>> 0f1924cd
}<|MERGE_RESOLUTION|>--- conflicted
+++ resolved
@@ -56,22 +56,12 @@
     @objc
     public static let strictSyncTranscriptTimestamps = false
 
-<<<<<<< HEAD
-    @objc
-    public static let ephemeralMessageSend = true
-
     // This shouldn't be enabled in production until the receive side has been
     // in production for "long enough".
     @objc
-    public static let perMessageExpiration = true
+    public static let perMessageExpiration = OWSIsDebugBuild()
 
     // This shouldn't be enabled _in production_ but it should be enabled in beta and developer builds.
-    @objc
-    public static let strictYDBExtensions = true
-
-    @objc
-    public static let registrationLockV2 = false
-=======
     private static let isBetaBuild = true
 
     // Don't enable this flag in production.
@@ -81,5 +71,7 @@
     // Don't enable this flag in production.
     @objc
     public static let onlyModernNotificationClearance = isBetaBuild
->>>>>>> 0f1924cd
+
+    @objc
+    public static let registrationLockV2 = false
 }