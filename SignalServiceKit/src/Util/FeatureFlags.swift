//
//  Copyright (c) 2020 Open Whisper Systems. All rights reserved.
//

import Foundation

enum FeatureBuild: Int {
    case dev
    case internalPreview
    case qa
    case beta
    case production
}

extension FeatureBuild {
    func includes(_ level: FeatureBuild) -> Bool {
        return self.rawValue <= level.rawValue
    }
}

<<<<<<< HEAD
let build: FeatureBuild = OWSIsDebugBuild() ? .dev : .beta
=======
let build: FeatureBuild = .qa
>>>>>>> d0c142eb

// MARK: -

@objc
public enum StorageMode: Int {
    // Only use YDB.  This should be used in production until we ship
    // the YDB-to-GRDB migration.
    case ydbForAll
    // Use GRDB, migrating if possible on every launch.
    // If no YDB database exists, a throwaway db is not used.
    //
    // Supercedes grdbMigratesFreshDBEveryLaunch.
    //
    // TODO: Remove.
    case grdbThrowawayIfMigrating
    // Use GRDB under certain conditions.
    //
    // TODO: Remove.
    case grdbForAlreadyMigrated
    case grdbForLegacyUsersOnly
    case grdbForNewUsersOnly
    // Use GRDB, migrating once if necessary.
    case grdbForAll
    // These modes can be used while running tests.
    // They are more permissive than the release modes.
    //
    // The build shepherd should be running the test
    // suites in .ydbTests and .grdbTests modes before each release.
    case ydbTests
    case grdbTests
}

// MARK: -

extension StorageMode: CustomStringConvertible {
    public var description: String {
        switch self {
        case .ydbForAll:
            return ".ydbForAll"
        case .grdbThrowawayIfMigrating:
            return ".grdbThrowawayIfMigrating"
        case .grdbForAlreadyMigrated:
            return ".grdbForAlreadyMigrated"
        case .grdbForLegacyUsersOnly:
            return ".grdbForLegacyUsersOnly"
        case .grdbForNewUsersOnly:
            return ".grdbForNewUsersOnly"
        case .grdbForAll:
            return ".grdbForAll"
        case .ydbTests:
            return ".ydbTests"
        case .grdbTests:
            return ".grdbTests"
        }
    }
}

// MARK: -

@objc
public enum StorageModeStrictness: Int {
    // For DEBUG, QA and beta builds only.
    case fail
    // For production
    case failDebug
    // Temporary value to be used until existing issues are resolved.
    case log
}

// MARK: -

/// By centralizing feature flags here and documenting their rollout plan, it's easier to review
/// which feature flags are in play.
@objc(SSKFeatureFlags)
public class FeatureFlags: NSObject {

    @objc
    public static var storageMode: StorageMode {
        if CurrentAppContext().isRunningTests {
            // We should be running the tests using both .ydbTests or .grdbTests.
            return .grdbTests
        } else {
            return .grdbForAll
        }
    }

    // Don't enable this flag in production.
    // At least, not yet.
    @objc
    public static var storageModeStrictness: StorageModeStrictness {
        return build.includes(.beta) ? .fail : .failDebug
    }

    @objc
    public static let uuidCapabilities = !isUsingProductionService

    @objc
    public static var storageModeDescription: String {
        return "\(storageMode)"
    }

    @objc
    public static let stickerSearch = false

    @objc
    public static let stickerPackOrdering = false

    // Don't enable this flag until the Desktop changes have been in production for a while.
    @objc
    public static let strictSyncTranscriptTimestamps = false

    // Don't enable this flag in production.
    @objc
    public static let strictYDBExtensions = build.includes(.beta)

    @objc
    public static var allowUUIDOnlyContacts: Bool {
        // TODO UUID: Remove production check once this rolls out to prod service
        if OWSIsDebugBuild() && !isUsingProductionService {
            return true
        } else {
            return false
        }
    }

    @objc
    public static var requireUUIDs = false

    @objc
    public static let useOnlyModernContactDiscovery = false

    @objc
    public static let compareLegacyContactDiscoveryAgainstModern = !isUsingProductionService

    @objc
    public static let phoneNumberPrivacy = false

    @objc
    public static let socialGraphOnServer = false

    @objc
    public static let complainAboutSlowDBWrites = true

    @objc
    public static let usernames = allowUUIDOnlyContacts && build.includes(.dev)

    @objc
    public static let messageRequest = build.includes(.dev) && socialGraphOnServer

    @objc
    public static let profileDisplayChanges = build.includes(.dev)

    @objc
    public static var calling: Bool {
        return multiRing || TSAccountManager.sharedInstance().isRegisteredPrimaryDevice
    }

    // TODO MULTIRING
    @objc
    public static let multiRing: Bool = false

    @objc
    public static let groupsV2 = build.includes(.qa) && !isUsingProductionService

    // Don't consult this feature flag directly; instead
    // consult RemoteConfig.groupsV2CreateGroups.
    @objc
    public static let groupsV2CreateGroups = groupsV2

    // Don't consult this feature flag directly; instead
    // consult RemoteConfig.groupsV2IncomingMessages.
    @objc
    public static let groupsV2IncomingMessages = groupsV2

    // The other clients don't consider this MVP, but we already implemented it.
    // It enables an optimization where other clients can usually update without
    // interacting with the service.
    //
    // GroupsV2 TODO: Decide whether or not to set this flag.
    @objc
    public static let groupsV2embedProtosInGroupUpdates = false

    @objc
    public static let groupsV2processProtosInGroupUpdates = false

    // Don't consult this feature flag directly; instead
    // consult RemoteConfig.groupsV2SetCapability.
    @objc
    public static let groupsV2SetCapability = groupsV2

    @objc
    public static let linkedPhones = build.includes(.internalPreview)

    @objc
    public static let isUsingProductionService = true

    @objc
    public static let versionedProfiledFetches = groupsV2

    // When we activate this feature flag, we also need to ensure that all
    // users update their profile once in a durable way.
    @objc
    public static let versionedProfiledUpdate = groupsV2

    @objc
    public static let useOrphanDataCleaner = true

    @objc
    public static let sendRecipientUpdates = false

    @objc
    public static let notificationServiceExtension = build.includes(.dev)

    @objc
    public static let pinsForNewUsers = true

    @objc
    public static let deleteForEveryone = build.includes(.dev)
}

/// Flags that we'll leave in the code base indefinitely that are helpful for
/// development should go here, rather than cluttering up FeatureFlags.
@objc(SSKDebugFlags)
public class DebugFlags: NSObject {
    // DEBUG builds won't receive push notifications, which prevents receiving messages
    // while the app is backgrounded or the system call screen is active.
    //
    // Set this flag to true to be able to download messages even when the app is in the background.
    @objc
    public static let keepWebSocketOpenInBackground = false

    @objc
    public static var audibleErrorLogging = build.includes(.internalPreview)

    @objc
    public static let verboseAboutView = build.includes(.qa)

    // This can be used to shut down various background operations.
    @objc
    public static let suppressBackgroundActivity = false

    @objc
    public static let logSQLQueries = build.includes(.dev)

    @objc
    public static let groupsV2IgnoreCapability = false

    // We can use this to test recovery from "missed updates".
    @objc
    public static let groupsV2dontSendUpdates = false

    @objc
    public static let groupsV2showV2Indicator = FeatureFlags.groupsV2 && build.includes(.qa)

    // If set, v2 groups will be created and updated with invalid avatars
    // so that we can test clients' robustness to this case.
    @objc
    public static let groupsV2corruptAvatarUrlPaths = false

    // If set, v2 groups will be created and updated with
    // corrupt avatars, group names, and/or dm state
    // so that we can test clients' robustness to this case.
    @objc
    public static let groupsV2corruptBlobEncryption = false

    // This flag auto-enables the groupv2 flags in RemoteConfig.
    @objc
    public static let groupsV2IgnoreServerFlags = FeatureFlags.groupsV2

    // If set, this will invite instead of adding other users.
    @objc
    public static let groupsV2forceInvites = false

    @objc
    public static var groupsV2memberStatusIndicators = FeatureFlags.groupsV2 && build.includes(.qa)

    @objc
    public static let isMessageProcessingVerbose = false

    // Currently this flag is only honored by TSNetworkManager,
    // but we could eventually honor in other places as well:
    //
    // * The socket manager.
    // * Places we make requests using tasks.
    @objc
    public static let logCurlOnSuccess = false

    // Our "group update" info messages should be robust to
    // various situations that shouldn't occur in production,
    // bug we want to be able to test them using the debug UI.
    @objc
    public static let permissiveGroupUpdateInfoMessages = build.includes(.dev)

    @objc
    public static let showProfileKeyIndicator = build.includes(.qa)

    @objc
    public static let verboseNotificationLogging = build.includes(.qa)
}<|MERGE_RESOLUTION|>--- conflicted
+++ resolved
@@ -18,11 +18,7 @@
     }
 }
 
-<<<<<<< HEAD
 let build: FeatureBuild = OWSIsDebugBuild() ? .dev : .beta
-=======
-let build: FeatureBuild = .qa
->>>>>>> d0c142eb
 
 // MARK: -
 
