//
//  Copyright (c) 2018 Open Whisper Systems. All rights reserved.
//

#import "TSAttachmentStream.h"
#import "MIMETypeUtil.h"
#import "NSData+Image.h"
#import "OWSFileSystem.h"
#import "TSAttachmentPointer.h"
#import <AVFoundation/AVFoundation.h>
#import <ImageIO/ImageIO.h>
#import <SignalServiceKit/SignalServiceKit-Swift.h>
#import <YapDatabase/YapDatabase.h>

NS_ASSUME_NONNULL_BEGIN

const CGFloat kMaxVideoStillSize = 1 * 1024;

@interface TSAttachmentStream ()

// We only want to generate the file path for this attachment once, so that
// changes in the file path generation logic don't break existing attachments.
@property (nullable, nonatomic) NSString *localRelativeFilePath;

// These properties should only be accessed while synchronized on self.
@property (nullable, nonatomic) NSNumber *cachedImageWidth;
@property (nullable, nonatomic) NSNumber *cachedImageHeight;

// This property should only be accessed on the main thread.
@property (nullable, nonatomic) NSNumber *cachedAudioDurationSeconds;

// Optional property.  Only set for attachments which need "lazy backup restore."
@property (nonatomic, nullable) NSString *lazyRestoreFragmentId;

@end

#pragma mark -

@implementation TSAttachmentStream

- (instancetype)initWithContentType:(NSString *)contentType
                          byteCount:(UInt32)byteCount
                     sourceFilename:(nullable NSString *)sourceFilename
{
    self = [super initWithContentType:contentType byteCount:byteCount sourceFilename:sourceFilename];
    if (!self) {
        return self;
    }

    self.isDownloaded = YES;
    // TSAttachmentStream doesn't have any "incoming vs. outgoing"
    // state, but this constructor is used only for new outgoing
    // attachments which haven't been uploaded yet.
    _isUploaded = NO;
    _creationTimestamp = [NSDate new];

    [self ensureFilePath];

    return self;
}

- (instancetype)initWithPointer:(TSAttachmentPointer *)pointer
{
    // Once saved, this AttachmentStream will replace the AttachmentPointer in the attachments collection.
    self = [super initWithPointer:pointer];
    if (!self) {
        return self;
    }

    _contentType = pointer.contentType;
    self.isDownloaded = YES;
    // TSAttachmentStream doesn't have any "incoming vs. outgoing"
    // state, but this constructor is used only for new incoming
    // attachments which don't need to be uploaded.
    _isUploaded = YES;
    self.attachmentType = pointer.attachmentType;
    _creationTimestamp = [NSDate new];

    [self ensureFilePath];

    return self;
}

- (nullable instancetype)initWithCoder:(NSCoder *)coder
{
    self = [super initWithCoder:coder];
    if (!self) {
        return self;
    }

    // OWS105AttachmentFilePaths will ensure the file path is saved if necessary.
    [self ensureFilePath];

    // OWS105AttachmentFilePaths will ensure the creation timestamp is saved if necessary.
    if (!_creationTimestamp) {
        _creationTimestamp = [NSDate new];
    }

    // This is going to be slow the first time it runs.
    [self ensureThumbnail];

    return self;
}

- (void)saveWithTransaction:(YapDatabaseReadWriteTransaction *)transaction
{
    [super saveWithTransaction:transaction];
    [self ensureThumbnail];
}

- (void)upgradeFromAttachmentSchemaVersion:(NSUInteger)attachmentSchemaVersion
{
    [super upgradeFromAttachmentSchemaVersion:attachmentSchemaVersion];

    if (attachmentSchemaVersion < 3) {
        // We want to treat any legacy TSAttachmentStream as though
        // they have already been uploaded.  If it needs to be reuploaded,
        // the OWSUploadingService will update this progress when the
        // upload begins.
        self.isUploaded = YES;
    }

    if (attachmentSchemaVersion < 4) {
        // Legacy image sizes don't correctly reflect image orientation.
        @synchronized(self)
        {
            self.cachedImageWidth = nil;
            self.cachedImageHeight = nil;
        }
    }
}

- (void)ensureFilePath
{
    if (self.localRelativeFilePath) {
        return;
    }

    NSString *attachmentsFolder = [[self class] attachmentsFolder];
    NSString *filePath = [MIMETypeUtil filePathForAttachment:self.uniqueId
                                                  ofMIMEType:self.contentType
                                              sourceFilename:self.sourceFilename
                                                    inFolder:attachmentsFolder];
    if (!filePath) {
        OWSFailDebug(@"Could not generate path for attachment.");
        return;
    }
    if (![filePath hasPrefix:attachmentsFolder]) {
        OWSFailDebug(@"Attachment paths should all be in the attachments folder.");
        return;
    }
    NSString *localRelativeFilePath = [filePath substringFromIndex:attachmentsFolder.length];
    if (localRelativeFilePath.length < 1) {
        OWSFailDebug(@"Empty local relative attachment paths.");
        return;
    }

    self.localRelativeFilePath = localRelativeFilePath;
    OWSAssert(self.filePath);
}

#pragma mark - File Management

- (nullable NSData *)readDataFromFileWithError:(NSError **)error
{
    *error = nil;
    NSString *_Nullable filePath = self.filePath;
    if (!filePath) {
        OWSFailDebug(@"Missing path for attachment.");
        return nil;
    }
    return [NSData dataWithContentsOfFile:filePath options:0 error:error];
}

- (BOOL)writeData:(NSData *)data error:(NSError **)error
{
    OWSAssert(data);

    *error = nil;
    NSString *_Nullable filePath = self.filePath;
    if (!filePath) {
        OWSFailDebug(@"Missing path for attachment.");
        return NO;
    }
    OWSLogInfo(@"Writing attachment to file: %@", filePath);
    return [data writeToFile:filePath options:0 error:error];
}

- (BOOL)writeDataSource:(DataSource *)dataSource
{
    OWSAssert(dataSource);

    NSString *_Nullable filePath = self.filePath;
    if (!filePath) {
        OWSFailDebug(@"Missing path for attachment.");
        return NO;
    }
    OWSLogInfo(@"Writing attachment to file: %@", filePath);
    return [dataSource writeToPath:filePath];
}

+ (NSString *)legacyAttachmentsDirPath
{
    return [[OWSFileSystem appDocumentDirectoryPath] stringByAppendingPathComponent:@"Attachments"];
}

+ (NSString *)sharedDataAttachmentsDirPath
{
    return [[OWSFileSystem appSharedDataDirectoryPath] stringByAppendingPathComponent:@"Attachments"];
}

+ (nullable NSError *)migrateToSharedData
{
    OWSLogInfo(@"");

    return [OWSFileSystem moveAppFilePath:self.legacyAttachmentsDirPath
                       sharedDataFilePath:self.sharedDataAttachmentsDirPath];
}

+ (NSString *)attachmentsFolder
{
    static NSString *attachmentsFolder = nil;
    static dispatch_once_t onceToken;
    dispatch_once(&onceToken, ^{
        attachmentsFolder = TSAttachmentStream.sharedDataAttachmentsDirPath;

        [OWSFileSystem ensureDirectoryExists:attachmentsFolder];
    });
    return attachmentsFolder;
}

- (nullable NSString *)filePath
{
    if (!self.localRelativeFilePath) {
        OWSFailDebug(@"Attachment missing local file path.");
        return nil;
    }

    return [[[self class] attachmentsFolder] stringByAppendingPathComponent:self.localRelativeFilePath];
}

- (nullable NSString *)thumbnailPath
{
    NSString *filePath = self.filePath;
    if (!filePath) {
        OWSFailDebug(@"Attachment missing local file path.");
        return nil;
    }

    if (!self.isImage && !self.isVideo && !self.isAnimated) {
        return nil;
    }

    NSString *filename = filePath.lastPathComponent.stringByDeletingPathExtension;
    NSString *containingDir = filePath.stringByDeletingLastPathComponent;
    NSString *newFilename = [filename stringByAppendingString:@"-signal-ios-thumbnail"];

    return [[containingDir stringByAppendingPathComponent:newFilename] stringByAppendingPathExtension:@"jpg"];
}

- (nullable NSURL *)mediaURL
{
    NSString *_Nullable filePath = self.filePath;
    if (!filePath) {
        OWSFailDebug(@"Missing path for attachment.");
        return nil;
    }
    return [NSURL fileURLWithPath:filePath];
}

- (void)removeFileWithTransaction:(YapDatabaseReadWriteTransaction *)transaction
{
    NSError *error;

    NSString *_Nullable thumbnailPath = self.thumbnailPath;
    if (thumbnailPath) {
        [[NSFileManager defaultManager] removeItemAtPath:thumbnailPath error:&error];

        if (error) {
            OWSLogError(@"remove thumbnail errored with: %@", error);
        }
    }

    NSString *_Nullable filePath = self.filePath;
    if (!filePath) {
        OWSFailDebug(@"Missing path for attachment.");
        return;
    }
    [[NSFileManager defaultManager] removeItemAtPath:filePath error:&error];

    if (error) {
        OWSLogError(@"remove file errored with: %@", error);
    }
}

- (void)removeWithTransaction:(YapDatabaseReadWriteTransaction *)transaction
{
    [super removeWithTransaction:transaction];
    [self removeFileWithTransaction:transaction];
}

- (BOOL)isAnimated {
    return [MIMETypeUtil isAnimated:self.contentType];
}

- (BOOL)isImage {
    return [MIMETypeUtil isImage:self.contentType];
}

- (BOOL)isVideo {
    return [MIMETypeUtil isVideo:self.contentType];
}

- (BOOL)isAudio {
    return [MIMETypeUtil isAudio:self.contentType];
}

#pragma mark - Image Validation

- (BOOL)isValidImage
{
    OWSAssert(self.isImage || self.isAnimated);

    return [NSData ows_isValidImageAtPath:self.filePath mimeType:self.contentType];
}

- (BOOL)isValidVideo
{
    OWSAssert(self.isVideo);

    return [NSData ows_isValidVideoAtURL:self.mediaURL];
}

#pragma mark -

- (nullable UIImage *)image
{
    if ([self isVideo]) {
        return [self videoStillImage];
    } else if ([self isImage] || [self isAnimated]) {
        NSURL *_Nullable mediaUrl = [self mediaURL];
        if (!mediaUrl) {
            return nil;
        }
        if (![self isValidImage]) {
            return nil;
        }
        return [[UIImage alloc] initWithContentsOfFile:self.filePath];
    } else {
        return nil;
    }
}

- (nullable NSData *)validStillImageData
{
    if ([self isVideo]) {
        OWSFailDebug(@"isVideo was unexpectedly true");
        return nil;
    }
    if ([self isAnimated]) {
        OWSFailDebug(@"isAnimated was unexpectedly true");
        return nil;
    }

    if (![NSData ows_isValidImageAtPath:self.filePath mimeType:self.contentType]) {
        OWSFail(@"%@ skipping invalid image", self.logTag);
        return nil;
    }

    return [NSData dataWithContentsOfFile:self.filePath];
}

+ (BOOL)hasThumbnailForMimeType:(NSString *)contentType
{
    return ([MIMETypeUtil isVideo:contentType] || [MIMETypeUtil isImage:contentType] ||
        [MIMETypeUtil isAnimated:contentType]);
}

- (nullable UIImage *)thumbnailImage
{
    NSString *thumbnailPath = self.thumbnailPath;
    if (!thumbnailPath) {
        OWSAssert(!self.isImage && !self.isVideo && !self.isAnimated);

        return nil;
    }

    if (![[NSFileManager defaultManager] fileExistsAtPath:thumbnailPath]) {
        // This isn't true for some useful edge cases tested by the Debug UI.
        OWSLogError(@"missing thumbnail for attachmentId: %@", self.uniqueId);

        return nil;
    }

    return [UIImage imageWithContentsOfFile:self.thumbnailPath];
}

- (nullable NSData *)thumbnailData
{
    NSString *thumbnailPath = self.thumbnailPath;
    if (!thumbnailPath) {
        OWSAssert(!self.isImage && !self.isVideo && !self.isAnimated);

        return nil;
    }

    if (![[NSFileManager defaultManager] fileExistsAtPath:thumbnailPath]) {
        OWSFailDebug(@"missing thumbnail for attachmentId: %@", self.uniqueId);

        return nil;
    }

    return [NSData dataWithContentsOfFile:self.thumbnailPath];
}

- (void)ensureThumbnail
{
    NSString *thumbnailPath = self.thumbnailPath;
    if (!thumbnailPath) {
        return;
    }

    if ([[NSFileManager defaultManager] fileExistsAtPath:thumbnailPath]) {
        // already exists
        return;
    }

    if (![[NSFileManager defaultManager] fileExistsAtPath:self.mediaURL.path]) {
        OWSLogError(@"while generating thumbnail, source file doesn't exist: %@", self.mediaURL);
        // If we're not lazy-restoring this message, the attachment should exist on disk.
        OWSAssert(self.lazyRestoreFragmentId);
        return;
    }

    // TODO proper resolution?
    CGFloat thumbnailSize = 200;

    UIImage *_Nullable result;
    if (self.isImage || self.isAnimated) {
        if (![self isValidImage]) {
            OWSLogWarn(@"skipping thumbnail generation for invalid image at path: %@", self.filePath);
            return;
        }

        CGImageSourceRef imageSource = CGImageSourceCreateWithURL((__bridge CFURLRef)self.mediaURL, NULL);
        OWSAssert(imageSource != NULL);
        NSDictionary *imageOptions = @{
            (NSString const *)kCGImageSourceCreateThumbnailFromImageIfAbsent : (NSNumber const *)kCFBooleanTrue,
            (NSString const *)kCGImageSourceThumbnailMaxPixelSize : @(thumbnailSize),
            (NSString const *)kCGImageSourceCreateThumbnailWithTransform : (NSNumber const *)kCFBooleanTrue
        };
        CGImageRef thumbnail
            = CGImageSourceCreateThumbnailAtIndex(imageSource, 0, (__bridge CFDictionaryRef)imageOptions);
        CFRelease(imageSource);

        result = [[UIImage alloc] initWithCGImage:thumbnail];
        CGImageRelease(thumbnail);

    } else if (self.isVideo) {
        if (![self isValidVideo]) {
            DDLogWarn(@"%@ skipping thumbnail for invalid video at path: %@", self.logTag, self.filePath);
            return;
        }

        result = [self videoStillImageWithMaxSize:CGSizeMake(thumbnailSize, thumbnailSize)];
    } else {
        OWSFailDebug(
            @"trying to generate thumnail for unexpected attachment: %@ of type: %@", self.uniqueId, self.contentType);
    }

    if (result == nil) {
<<<<<<< HEAD
        OWSFailDebug(@"Unable to build thumbnail for attachmentId: %@", self.uniqueId);
=======
        DDLogError(@"Unable to build thumbnail for attachmentId: %@", self.uniqueId);
>>>>>>> 055fe76c
        return;
    }

    NSData *thumbnailData = UIImageJPEGRepresentation(result, 0.9);

    OWSAssert(thumbnailData.length > 0);
    OWSLogDebug(@"generated thumbnail with size: %lu", (unsigned long)thumbnailData.length);
    [thumbnailData writeToFile:thumbnailPath atomically:YES];
}

- (nullable UIImage *)videoStillImage
{
    if (![self isValidVideo]) {
        return nil;
    }
    // Uses the assets intrinsic size by default
    return [self videoStillImageWithMaxSize:CGSizeMake(kMaxVideoStillSize, kMaxVideoStillSize)];
}

- (nullable UIImage *)videoStillImageWithMaxSize:(CGSize)maxSize
{
    maxSize.width = MIN(maxSize.width, kMaxVideoStillSize);
    maxSize.height = MIN(maxSize.height, kMaxVideoStillSize);

    NSURL *_Nullable mediaUrl = [self mediaURL];
    if (!mediaUrl) {
        return nil;
    }
    AVURLAsset *asset = [[AVURLAsset alloc] initWithURL:mediaUrl options:nil];

    AVAssetImageGenerator *generator = [[AVAssetImageGenerator alloc] initWithAsset:asset];
    generator.maximumSize = maxSize;
    generator.appliesPreferredTrackTransform = YES;
    NSError *err = NULL;
    CMTime time = CMTimeMake(1, 60);
    CGImageRef imgRef = [generator copyCGImageAtTime:time actualTime:NULL error:&err];
    if (imgRef == NULL) {
        DDLogError(@"Could not generate video still: %@", self.filePath.pathExtension);
        return nil;
    }

    return [[UIImage alloc] initWithCGImage:imgRef];
}

+ (void)deleteAttachments
{
    NSError *error;
    NSFileManager *fileManager = [NSFileManager defaultManager];

    NSURL *fileURL = [NSURL fileURLWithPath:self.attachmentsFolder];
    NSArray<NSURL *> *contents =
        [fileManager contentsOfDirectoryAtURL:fileURL includingPropertiesForKeys:nil options:0 error:&error];

    if (error) {
        OWSFailDebug(@"failed to get contents of attachments folder: %@ with error: %@", self.attachmentsFolder, error);
        return;
    }

    for (NSURL *url in contents) {
        [fileManager removeItemAtURL:url error:&error];
        if (error) {
            OWSFailDebug(@"failed to remove item at path: %@ with error: %@", url, error);
        }
    }
}

- (CGSize)calculateImageSize
{
    if ([self isVideo]) {
        if (![self isValidVideo]) {
            return CGSizeZero;
        }
        return [self videoStillImage].size;
    } else if ([self isImage] || [self isAnimated]) {
        NSURL *_Nullable mediaUrl = [self mediaURL];
        if (!mediaUrl) {
            return CGSizeZero;
        }
        if (![self isValidImage]) {
            return CGSizeZero;
        }

        // With CGImageSource we avoid loading the whole image into memory.
        CGImageSourceRef source = CGImageSourceCreateWithURL((CFURLRef)mediaUrl, NULL);
        if (!source) {
            OWSFailDebug(@"Could not load image: %@", mediaUrl);
            return CGSizeZero;
        }

        NSDictionary *options = @{
            (NSString *)kCGImageSourceShouldCache : @(NO),
        };
        NSDictionary *properties
            = (__bridge_transfer NSDictionary *)CGImageSourceCopyPropertiesAtIndex(source, 0, (CFDictionaryRef)options);
        CGSize imageSize = CGSizeZero;
        if (properties) {
            NSNumber *orientation = properties[(NSString *)kCGImagePropertyOrientation];
            NSNumber *width = properties[(NSString *)kCGImagePropertyPixelWidth];
            NSNumber *height = properties[(NSString *)kCGImagePropertyPixelHeight];

            if (width && height) {
                imageSize = CGSizeMake(width.floatValue, height.floatValue);

                if (orientation) {
                    imageSize =
                        [self applyImageOrientation:(UIImageOrientation)orientation.intValue toImageSize:imageSize];
                }
            } else {
                OWSFailDebug(@"Could not determine size of image: %@", mediaUrl);
            }
        }
        CFRelease(source);
        return imageSize;
    } else {
        return CGSizeZero;
    }
}

- (CGSize)applyImageOrientation:(UIImageOrientation)orientation toImageSize:(CGSize)imageSize
{
    switch (orientation) {
        case UIImageOrientationUp: // EXIF = 1
        case UIImageOrientationUpMirrored: // EXIF = 2
        case UIImageOrientationDown: // EXIF = 3
        case UIImageOrientationDownMirrored: // EXIF = 4
            return imageSize;
        case UIImageOrientationLeftMirrored: // EXIF = 5
        case UIImageOrientationLeft: // EXIF = 6
        case UIImageOrientationRightMirrored: // EXIF = 7
        case UIImageOrientationRight: // EXIF = 8
            return CGSizeMake(imageSize.height, imageSize.width);
        default:
            return imageSize;
    }
}

- (BOOL)shouldHaveImageSize
{
    return ([self isVideo] || [self isImage] || [self isAnimated]);
}

- (CGSize)imageSize
{
    OWSAssert(self.shouldHaveImageSize);

    @synchronized(self)
    {
        if (self.cachedImageWidth && self.cachedImageHeight) {
            return CGSizeMake(self.cachedImageWidth.floatValue, self.cachedImageHeight.floatValue);
        }

        CGSize imageSize = [self calculateImageSize];
        if (imageSize.width <= 0 || imageSize.height <= 0) {
            return CGSizeZero;
        }
        self.cachedImageWidth = @(imageSize.width);
        self.cachedImageHeight = @(imageSize.height);

        [self.dbReadWriteConnection asyncReadWriteWithBlock:^(YapDatabaseReadWriteTransaction *transaction) {

            NSString *collection = [[self class] collection];
            TSAttachmentStream *latestInstance = [transaction objectForKey:self.uniqueId inCollection:collection];
            if (latestInstance) {
                latestInstance.cachedImageWidth = @(imageSize.width);
                latestInstance.cachedImageHeight = @(imageSize.height);
                [latestInstance saveWithTransaction:transaction];
            } else {
                // This message has not yet been saved or has been deleted; do nothing.
                // This isn't an error per se, but these race conditions should be
                // _very_ rare.
                OWSFailDebug(@"Attachment not yet saved.");
            }
        }];

        return imageSize;
    }
}

- (CGFloat)calculateAudioDurationSeconds
{
    OWSAssertIsOnMainThread();
    OWSAssert([self isAudio]);

    NSError *error;
    AVAudioPlayer *audioPlayer = [[AVAudioPlayer alloc] initWithContentsOfURL:self.mediaURL error:&error];
    if (error && [error.domain isEqualToString:NSOSStatusErrorDomain]
        && (error.code == kAudioFileInvalidFileError || error.code == kAudioFileStreamError_InvalidFile)) {
        // Ignore "invalid audio file" errors.
        return 0.f;
    }
    if (!error) {
        return (CGFloat)[audioPlayer duration];
    } else {
        OWSLogError(@"Could not find audio duration: %@", self.mediaURL);
        return 0;
    }
}

- (CGFloat)audioDurationSeconds
{
    OWSAssertIsOnMainThread();

    if (self.cachedAudioDurationSeconds) {
        return self.cachedAudioDurationSeconds.floatValue;
    }

    CGFloat audioDurationSeconds = [self calculateAudioDurationSeconds];
    self.cachedAudioDurationSeconds = @(audioDurationSeconds);

    [self.dbReadWriteConnection asyncReadWriteWithBlock:^(YapDatabaseReadWriteTransaction *transaction) {
        NSString *collection = [[self class] collection];
        TSAttachmentStream *latestInstance = [transaction objectForKey:self.uniqueId inCollection:collection];
        if (latestInstance) {
            latestInstance.cachedAudioDurationSeconds = @(audioDurationSeconds);
            [latestInstance saveWithTransaction:transaction];
        } else {
            // This message has not yet been saved or has been deleted; do nothing.
            // This isn't an error per se, but these race conditions should be
            // _very_ rare.
            OWSFailDebug(@"Attachment not yet saved.");
        }
    }];

    return audioDurationSeconds;
}

- (nullable OWSBackupFragment *)lazyRestoreFragment
{
    if (!self.lazyRestoreFragmentId) {
        return nil;
    }
    return [OWSBackupFragment fetchObjectWithUniqueID:self.lazyRestoreFragmentId];
}

- (BOOL)isOversizeText
{
    return [self.contentType isEqualToString:OWSMimeTypeOversizeTextMessage];
}

- (nullable NSString *)readOversizeText
{
    if (!self.isOversizeText) {
        OWSFailDebug(@"oversize text attachment has unexpected content type.");
        return nil;
    }
    NSError *error;
    NSData *_Nullable data = [self readDataFromFileWithError:&error];
    if (error || !data) {
        OWSFailDebug(@"could not read oversize text attachment: %@.", error);
        return nil;
    }
    NSString *_Nullable string = [[NSString alloc] initWithData:data encoding:NSUTF8StringEncoding];
    return string;
}

#pragma mark - Update With... Methods

- (void)markForLazyRestoreWithFragment:(OWSBackupFragment *)lazyRestoreFragment
                           transaction:(YapDatabaseReadWriteTransaction *)transaction
{
    OWSAssert(lazyRestoreFragment);
    OWSAssert(transaction);

    if (!lazyRestoreFragment.uniqueId) {
        // If metadata hasn't been saved yet, save now.
        [lazyRestoreFragment saveWithTransaction:transaction];

        OWSAssert(lazyRestoreFragment.uniqueId);
    }
    [self applyChangeToSelfAndLatestCopy:transaction
                             changeBlock:^(TSAttachmentStream *attachment) {
                                 [attachment setLazyRestoreFragmentId:lazyRestoreFragment.uniqueId];
                             }];
}

- (void)updateWithLazyRestoreComplete
{
    [self.dbReadWriteConnection readWriteWithBlock:^(YapDatabaseReadWriteTransaction *transaction) {
        [self applyChangeToSelfAndLatestCopy:transaction
                                 changeBlock:^(TSAttachmentStream *attachment) {
                                     [attachment setLazyRestoreFragmentId:nil];
                                 }];
    }];
}

- (nullable TSAttachmentStream *)cloneAsThumbnail
{
    NSData *thumbnailData = self.thumbnailData;
    //  Only some media types have thumbnails
    if (!thumbnailData) {
        return nil;
    }

    // Copy the thumbnail to a new attachment.
    NSString *thumbnailName = [NSString stringWithFormat:@"quoted-thumbnail-%@", self.sourceFilename];
    TSAttachmentStream *thumbnailAttachment =
        [[TSAttachmentStream alloc] initWithContentType:OWSMimeTypeImageJpeg
                                              byteCount:(uint32_t)thumbnailData.length
                                         sourceFilename:thumbnailName];

    NSError *error;
    BOOL success = [thumbnailAttachment writeData:thumbnailData error:&error];
    if (!success || error) {
        OWSLogError(@"Couldn't copy attachment data for message sent to self: %@.", error);
        return nil;
    }

    return thumbnailAttachment;
}

// MARK: Protobuf serialization

+ (nullable SSKProtoAttachmentPointer *)buildProtoForAttachmentId:(nullable NSString *)attachmentId
{
    OWSAssert(attachmentId.length > 0);

    // TODO we should past in a transaction, rather than sneakily generate one in `fetch...` to make sure we're
    // getting a consistent view in the message sending process. A brief glance shows it touches quite a bit of code,
    // but should be straight forward.
    TSAttachment *attachment = [TSAttachmentStream fetchObjectWithUniqueID:attachmentId];
    if (![attachment isKindOfClass:[TSAttachmentStream class]]) {
        OWSLogError(@"Unexpected type for attachment builder: %@", attachment);
        return nil;
    }

    TSAttachmentStream *attachmentStream = (TSAttachmentStream *)attachment;
    return [attachmentStream buildProto];
}


- (nullable SSKProtoAttachmentPointer *)buildProto
{
    SSKProtoAttachmentPointerBuilder *builder = [SSKProtoAttachmentPointerBuilder new];

    builder.id = self.serverId;

    OWSAssert(self.contentType.length > 0);
    builder.contentType = self.contentType;

    OWSLogVerbose(@"Sending attachment with filename: '%@'", self.sourceFilename);
    builder.fileName = self.sourceFilename;

    builder.size = self.byteCount;
    builder.key = self.encryptionKey;
    builder.digest = self.digest;
    builder.flags = self.isVoiceMessage ? SSKProtoAttachmentPointerFlagsVoiceMessage : 0;

    if (self.shouldHaveImageSize) {
        CGSize imageSize = self.imageSize;
        if (imageSize.width < NSIntegerMax && imageSize.height < NSIntegerMax) {
            NSInteger imageWidth = (NSInteger)round(imageSize.width);
            NSInteger imageHeight = (NSInteger)round(imageSize.height);
            if (imageWidth > 0 && imageHeight > 0) {
                builder.width = (UInt32)imageWidth;
                builder.height = (UInt32)imageHeight;
            }
        }
    }

    NSError *error;
    SSKProtoAttachmentPointer *_Nullable attachmentProto = [builder buildAndReturnError:&error];
    if (error || !attachmentProto) {
        OWSFailDebug(@"could not build protobuf: %@", error);
        return nil;
    }
    return attachmentProto;
}

@end

NS_ASSUME_NONNULL_END<|MERGE_RESOLUTION|>--- conflicted
+++ resolved
@@ -469,11 +469,7 @@
     }
 
     if (result == nil) {
-<<<<<<< HEAD
-        OWSFailDebug(@"Unable to build thumbnail for attachmentId: %@", self.uniqueId);
-=======
-        DDLogError(@"Unable to build thumbnail for attachmentId: %@", self.uniqueId);
->>>>>>> 055fe76c
+        OWSLogError(@"Unable to build thumbnail for attachmentId: %@", self.uniqueId);
         return;
     }
 
